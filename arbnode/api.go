--- conflicted
+++ resolved
@@ -120,15 +120,9 @@
 		}
 
 		rateEstimate, _ := l2Pricing.RateEstimate()
-<<<<<<< HEAD
-		gasPool, _ := l2Pricing.GasPool()
+		gasPool, _ := l2Pricing.GasPool_preExp()
 		l1BaseFeeEstimate, _ := l1Pricing.PricePerUnit()
 		l1BaseFeeUpdateTime, err := l1Pricing.LastUpdateTime()
-=======
-		gasPool, _ := l2Pricing.GasPool_preExp()
-		l1BaseFeeEstimate, _ := l1Pricing.L1BaseFeeEstimateWei()
-		l1BaseFeeUpdateTime, err := l1Pricing.LastL1BaseFeeUpdateTime()
->>>>>>> 9bc856a6
 		if err != nil {
 			return history, err
 		}
