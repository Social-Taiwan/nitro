// Copyright 2021-2022, Offchain Labs, Inc.
// For license information, see https://github.com/nitro/blob/master/LICENSE

package arbnode

import (
	"context"
	"encoding/binary"
	"errors"
	"fmt"
	"math"
	"math/big"
	"os"
	"path/filepath"
	"runtime"
	"time"

	flag "github.com/spf13/pflag"

	"github.com/ethereum/go-ethereum/accounts/abi/bind"
	"github.com/ethereum/go-ethereum/arbitrum"
	"github.com/ethereum/go-ethereum/common"
	"github.com/ethereum/go-ethereum/core"
	"github.com/ethereum/go-ethereum/core/rawdb"
	"github.com/ethereum/go-ethereum/core/types"
	"github.com/ethereum/go-ethereum/core/vm"
	"github.com/ethereum/go-ethereum/crypto"
	"github.com/ethereum/go-ethereum/eth/ethconfig"
	"github.com/ethereum/go-ethereum/ethdb"
	"github.com/ethereum/go-ethereum/log"
	"github.com/ethereum/go-ethereum/node"
	"github.com/ethereum/go-ethereum/params"
	"github.com/ethereum/go-ethereum/rpc"

	"github.com/offchainlabs/nitro/arbos"
	"github.com/offchainlabs/nitro/arbos/arbosState"
	"github.com/offchainlabs/nitro/arbstate"
	"github.com/offchainlabs/nitro/arbutil"
	"github.com/offchainlabs/nitro/broadcastclient"
	"github.com/offchainlabs/nitro/broadcastclients"
	"github.com/offchainlabs/nitro/broadcaster"
	"github.com/offchainlabs/nitro/das"
	"github.com/offchainlabs/nitro/solgen/go/bridgegen"
	"github.com/offchainlabs/nitro/solgen/go/challengegen"
	"github.com/offchainlabs/nitro/solgen/go/ospgen"
	"github.com/offchainlabs/nitro/solgen/go/rollupgen"
	"github.com/offchainlabs/nitro/statetransfer"
	"github.com/offchainlabs/nitro/util/contracts"
	"github.com/offchainlabs/nitro/util/headerreader"
	"github.com/offchainlabs/nitro/util/signature"
	"github.com/offchainlabs/nitro/validator"
	"github.com/offchainlabs/nitro/wsbroadcastserver"
)

type RollupAddresses struct {
	Bridge                 common.Address `json:"bridge"`
	Inbox                  common.Address `json:"inbox"`
	SequencerInbox         common.Address `json:"sequencer-inbox"`
	Rollup                 common.Address `json:"rollup"`
	ValidatorUtils         common.Address `json:"validator-utils"`
	ValidatorWalletCreator common.Address `json:"validator-wallet-creator"`
	DeployedAt             uint64         `json:"deployed-at"`
}

type RollupAddressesConfig struct {
	Bridge                 string `koanf:"bridge"`
	Inbox                  string `koanf:"inbox"`
	SequencerInbox         string `koanf:"sequencer-inbox"`
	Rollup                 string `koanf:"rollup"`
	ValidatorUtils         string `koanf:"validator-utils"`
	ValidatorWalletCreator string `koanf:"validator-wallet-creator"`
	DeployedAt             uint64 `koanf:"deployed-at"`
}

var RollupAddressesConfigDefault = RollupAddressesConfig{}

func RollupAddressesConfigAddOptions(prefix string, f *flag.FlagSet) {
	f.String(prefix+".bridge", "", "the bridge contract address")
	f.String(prefix+".inbox", "", "the inbox contract address")
	f.String(prefix+".sequencer-inbox", "", "the sequencer inbox contract address")
	f.String(prefix+".rollup", "", "the rollup contract address")
	f.String(prefix+".validator-utils", "", "the validator utils contract address")
	f.String(prefix+".validator-wallet-creator", "", "the validator wallet creator contract address")
	f.Uint64(prefix+".deployed-at", 0, "the block number at which the rollup was deployed")
}

func (c *RollupAddressesConfig) ParseAddresses() (RollupAddresses, error) {
	a := RollupAddresses{
		DeployedAt: c.DeployedAt,
	}
	strs := []string{
		c.Bridge,
		c.Inbox,
		c.SequencerInbox,
		c.Rollup,
		c.ValidatorUtils,
		c.ValidatorWalletCreator,
	}
	addrs := []*common.Address{
		&a.Bridge,
		&a.Inbox,
		&a.SequencerInbox,
		&a.Rollup,
		&a.ValidatorUtils,
		&a.ValidatorWalletCreator,
	}
	names := []string{
		"Bridge",
		"Inbox",
		"SequencerInbox",
		"Rollup",
		"ValidatorUtils",
		"ValidatorWalletCreator",
	}
	if len(strs) != len(addrs) {
		return RollupAddresses{}, fmt.Errorf("internal error: attempting to parse %v strings into %v addresses", len(strs), len(addrs))
	}
	complete := true
	for i, s := range strs {
		if !common.IsHexAddress(s) {
			log.Error("invalid address", "name", names[i], "value", s)
			complete = false
		}
		*addrs[i] = common.HexToAddress(s)
	}
	if !complete {
		return RollupAddresses{}, fmt.Errorf("invalid addresses")
	}
	return a, nil
}

func andTxSucceeded(ctx context.Context, l1Reader *headerreader.HeaderReader, tx *types.Transaction, err error) error {
	if err != nil {
		return fmt.Errorf("error submitting tx: %w", err)
	}
	_, err = l1Reader.WaitForTxApproval(ctx, tx)
	if err != nil {
		return fmt.Errorf("error executing tx: %w", err)
	}
	return nil
}

func deployBridgeCreator(ctx context.Context, l1Reader *headerreader.HeaderReader, auth *bind.TransactOpts) (common.Address, error) {
	client := l1Reader.Client()
	bridgeTemplate, tx, _, err := bridgegen.DeployBridge(auth, client)
	err = andTxSucceeded(ctx, l1Reader, tx, err)
	if err != nil {
		return common.Address{}, fmt.Errorf("bridge deploy error: %w", err)
	}

	seqInboxTemplate, tx, _, err := bridgegen.DeploySequencerInbox(auth, client)
	err = andTxSucceeded(ctx, l1Reader, tx, err)
	if err != nil {
		return common.Address{}, fmt.Errorf("sequencer inbox deploy error: %w", err)
	}

	inboxTemplate, tx, _, err := bridgegen.DeployInbox(auth, client)
	err = andTxSucceeded(ctx, l1Reader, tx, err)
	if err != nil {
		return common.Address{}, fmt.Errorf("inbox deploy error: %w", err)
	}

	rollupEventBridgeTemplate, tx, _, err := rollupgen.DeployRollupEventInbox(auth, client)
	err = andTxSucceeded(ctx, l1Reader, tx, err)
	if err != nil {
		return common.Address{}, fmt.Errorf("rollup event bridge deploy error: %w", err)
	}

	outboxTemplate, tx, _, err := bridgegen.DeployOutbox(auth, client)
	err = andTxSucceeded(ctx, l1Reader, tx, err)
	if err != nil {
		return common.Address{}, fmt.Errorf("outbox deploy error: %w", err)
	}

	bridgeCreatorAddr, tx, bridgeCreator, err := rollupgen.DeployBridgeCreator(auth, client)
	err = andTxSucceeded(ctx, l1Reader, tx, err)
	if err != nil {
		return common.Address{}, fmt.Errorf("bridge creator deploy error: %w", err)
	}

	tx, err = bridgeCreator.UpdateTemplates(auth, bridgeTemplate, seqInboxTemplate, inboxTemplate, rollupEventBridgeTemplate, outboxTemplate)
	err = andTxSucceeded(ctx, l1Reader, tx, err)
	if err != nil {
		return common.Address{}, fmt.Errorf("bridge creator update templates error: %w", err)
	}

	return bridgeCreatorAddr, nil
}

func deployChallengeFactory(ctx context.Context, l1Reader *headerreader.HeaderReader, auth *bind.TransactOpts) (common.Address, common.Address, error) {
	client := l1Reader.Client()
	osp0, tx, _, err := ospgen.DeployOneStepProver0(auth, client)
	err = andTxSucceeded(ctx, l1Reader, tx, err)
	if err != nil {
		return common.Address{}, common.Address{}, fmt.Errorf("osp0 deploy error: %w", err)
	}

	ospMem, _, _, err := ospgen.DeployOneStepProverMemory(auth, client)
	err = andTxSucceeded(ctx, l1Reader, tx, err)
	if err != nil {
		return common.Address{}, common.Address{}, fmt.Errorf("ospMemory deploy error: %w", err)
	}

	ospMath, _, _, err := ospgen.DeployOneStepProverMath(auth, client)
	err = andTxSucceeded(ctx, l1Reader, tx, err)
	if err != nil {
		return common.Address{}, common.Address{}, fmt.Errorf("ospMath deploy error: %w", err)
	}

	ospHostIo, _, _, err := ospgen.DeployOneStepProverHostIo(auth, client)
	err = andTxSucceeded(ctx, l1Reader, tx, err)
	if err != nil {
		return common.Address{}, common.Address{}, fmt.Errorf("ospHostIo deploy error: %w", err)
	}

	ospEntryAddr, tx, _, err := ospgen.DeployOneStepProofEntry(auth, client, osp0, ospMem, ospMath, ospHostIo)
	err = andTxSucceeded(ctx, l1Reader, tx, err)
	if err != nil {
		return common.Address{}, common.Address{}, fmt.Errorf("ospEntry deploy error: %w", err)
	}

	challengeManagerAddr, tx, _, err := challengegen.DeployChallengeManager(auth, client)
	err = andTxSucceeded(ctx, l1Reader, tx, err)
	if err != nil {
		return common.Address{}, common.Address{}, fmt.Errorf("ospEntry deploy error: %w", err)
	}

	return ospEntryAddr, challengeManagerAddr, nil
}

func deployRollupCreator(ctx context.Context, l1Reader *headerreader.HeaderReader, auth *bind.TransactOpts) (*rollupgen.RollupCreator, common.Address, common.Address, common.Address, error) {
	bridgeCreator, err := deployBridgeCreator(ctx, l1Reader, auth)
	if err != nil {
		return nil, common.Address{}, common.Address{}, common.Address{}, err
	}

	ospEntryAddr, challengeManagerAddr, err := deployChallengeFactory(ctx, l1Reader, auth)
	if err != nil {
		return nil, common.Address{}, common.Address{}, common.Address{}, err
	}

	rollupAdminLogic, tx, _, err := rollupgen.DeployRollupAdminLogic(auth, l1Reader.Client())
	err = andTxSucceeded(ctx, l1Reader, tx, err)
	if err != nil {
		return nil, common.Address{}, common.Address{}, common.Address{}, fmt.Errorf("rollup admin logic deploy error: %w", err)
	}

	rollupUserLogic, tx, _, err := rollupgen.DeployRollupUserLogic(auth, l1Reader.Client())
	err = andTxSucceeded(ctx, l1Reader, tx, err)
	if err != nil {
		return nil, common.Address{}, common.Address{}, common.Address{}, fmt.Errorf("rollup user logic deploy error: %w", err)
	}

	rollupCreatorAddress, tx, rollupCreator, err := rollupgen.DeployRollupCreator(auth, l1Reader.Client())
	err = andTxSucceeded(ctx, l1Reader, tx, err)
	if err != nil {
		return nil, common.Address{}, common.Address{}, common.Address{}, fmt.Errorf("rollup creator deploy error: %w", err)
	}

	validatorUtils, tx, _, err := rollupgen.DeployValidatorUtils(auth, l1Reader.Client())
	err = andTxSucceeded(ctx, l1Reader, tx, err)
	if err != nil {
		return nil, common.Address{}, common.Address{}, common.Address{}, fmt.Errorf("validator utils deploy error: %w", err)
	}

	validatorWalletCreator, tx, _, err := rollupgen.DeployValidatorWalletCreator(auth, l1Reader.Client())
	err = andTxSucceeded(ctx, l1Reader, tx, err)
	if err != nil {
		return nil, common.Address{}, common.Address{}, common.Address{}, fmt.Errorf("validator wallet creator deploy error: %w", err)
	}

	tx, err = rollupCreator.SetTemplates(
		auth,
		bridgeCreator,
		ospEntryAddr,
		challengeManagerAddr,
		rollupAdminLogic,
		rollupUserLogic,
		validatorUtils,
		validatorWalletCreator,
	)
	err = andTxSucceeded(ctx, l1Reader, tx, err)
	if err != nil {
		return nil, common.Address{}, common.Address{}, common.Address{}, fmt.Errorf("rollup set template error: %w", err)
	}

	return rollupCreator, rollupCreatorAddress, validatorUtils, validatorWalletCreator, nil
}

func GenerateRollupConfig(prod bool, wasmModuleRoot common.Hash, rollupOwner common.Address, chainId *big.Int, loserStakeEscrow common.Address) rollupgen.Config {
	var confirmPeriod uint64
	if prod {
		confirmPeriod = 45818
	} else {
		confirmPeriod = 20
	}
	return rollupgen.Config{
		ConfirmPeriodBlocks:      confirmPeriod,
		ExtraChallengeTimeBlocks: 200,
		StakeToken:               common.Address{},
		BaseStake:                big.NewInt(params.Ether),
		WasmModuleRoot:           wasmModuleRoot,
		Owner:                    rollupOwner,
		LoserStakeEscrow:         loserStakeEscrow,
		ChainId:                  chainId,
		SequencerInboxMaxTimeVariation: rollupgen.ISequencerInboxMaxTimeVariation{
			DelayBlocks:   big.NewInt(60 * 60 * 24 / 15),
			FutureBlocks:  big.NewInt(12),
			DelaySeconds:  big.NewInt(60 * 60 * 24),
			FutureSeconds: big.NewInt(60 * 60),
		},
	}
}

func DeployOnL1(ctx context.Context, l1client arbutil.L1Interface, deployAuth *bind.TransactOpts, sequencer common.Address, authorizeValidators uint64, readerConfig headerreader.ConfigFetcher, machineConfig validator.NitroMachineConfig, config rollupgen.Config) (*RollupAddresses, error) {
	l1Reader := headerreader.New(l1client, readerConfig)
	l1Reader.Start(ctx)
	defer l1Reader.StopAndWait()

	if config.WasmModuleRoot == (common.Hash{}) {
		var err error
		config.WasmModuleRoot, err = machineConfig.ReadLatestWasmModuleRoot()
		if err != nil {
			return nil, err
		}
	}

	rollupCreator, rollupCreatorAddress, validatorUtils, validatorWalletCreator, err := deployRollupCreator(ctx, l1Reader, deployAuth)
	if err != nil {
		return nil, fmt.Errorf("error deploying rollup creator: %w", err)
	}

	nonce, err := l1client.PendingNonceAt(ctx, rollupCreatorAddress)
	if err != nil {
		return nil, fmt.Errorf("error getting pending nonce: %w", err)
	}
	expectedRollupAddr := crypto.CreateAddress(rollupCreatorAddress, nonce+2)
	tx, err := rollupCreator.CreateRollup(
		deployAuth,
		config,
		expectedRollupAddr,
	)
	if err != nil {
		return nil, fmt.Errorf("error submitting create rollup tx: %w", err)
	}
	receipt, err := l1Reader.WaitForTxApproval(ctx, tx)
	if err != nil {
		return nil, fmt.Errorf("error executing create rollup tx: %w", err)
	}
	info, err := rollupCreator.ParseRollupCreated(*receipt.Logs[len(receipt.Logs)-1])
	if err != nil {
		return nil, fmt.Errorf("error parsing rollup created log: %w", err)
	}

	sequencerInbox, err := bridgegen.NewSequencerInbox(info.SequencerInbox, l1client)
	if err != nil {
		return nil, fmt.Errorf("error getting sequencer inbox: %w", err)
	}

	// if a zero sequencer address is specified, don't authorize any sequencers
	if sequencer != (common.Address{}) {
		tx, err = sequencerInbox.SetIsBatchPoster(deployAuth, sequencer, true)
		err = andTxSucceeded(ctx, l1Reader, tx, err)
		if err != nil {
			return nil, fmt.Errorf("error setting is batch poster: %w", err)
		}
	}

	var allowValidators []bool
	var validatorAddrs []common.Address
	for i := uint64(1); i <= authorizeValidators; i++ {
		validatorAddrs = append(validatorAddrs, crypto.CreateAddress(validatorWalletCreator, i))
		allowValidators = append(allowValidators, true)
	}
	if len(validatorAddrs) > 0 {
		rollup, err := rollupgen.NewRollupAdminLogic(info.RollupAddress, l1client)
		if err != nil {
			return nil, fmt.Errorf("error getting rollup admin: %w", err)
		}
		tx, err = rollup.SetValidator(deployAuth, validatorAddrs, allowValidators)
		err = andTxSucceeded(ctx, l1Reader, tx, err)
		if err != nil {
			return nil, fmt.Errorf("error setting validator: %w", err)
		}
	}

	return &RollupAddresses{
		Bridge:                 info.Bridge,
		Inbox:                  info.InboxAddress,
		SequencerInbox:         info.SequencerInbox,
		DeployedAt:             receipt.BlockNumber.Uint64(),
		Rollup:                 info.RollupAddress,
		ValidatorUtils:         validatorUtils,
		ValidatorWalletCreator: validatorWalletCreator,
	}, nil
}

type Config struct {
	RPC                    arbitrum.Config                `koanf:"rpc"`
	Sequencer              SequencerConfig                `koanf:"sequencer" reload:"hot"`
	L1Reader               headerreader.Config            `koanf:"l1-reader" reload:"hot"`
	InboxReader            InboxReaderConfig              `koanf:"inbox-reader" reload:"hot"`
	DelayedSequencer       DelayedSequencerConfig         `koanf:"delayed-sequencer" reload:"hot"`
	BatchPoster            BatchPosterConfig              `koanf:"batch-poster" reload:"hot"`
	ForwardingTargetImpl   string                         `koanf:"forwarding-target"`
	Forwarder              ForwarderConfig                `koanf:"forwarder"`
	TxPreCheckerStrictness uint                           `koanf:"tx-pre-checker-strictness" reload:"hot"`
	BlockValidator         validator.BlockValidatorConfig `koanf:"block-validator" reload:"hot"`
	Feed                   broadcastclient.FeedConfig     `koanf:"feed" reload:"hot"`
	Validator              validator.L1ValidatorConfig    `koanf:"validator"`
	SeqCoordinator         SeqCoordinatorConfig           `koanf:"seq-coordinator"`
	DataAvailability       das.DataAvailabilityConfig     `koanf:"data-availability"`
	Wasm                   WasmConfig                     `koanf:"wasm"`
	SyncMonitor            SyncMonitorConfig              `koanf:"sync-monitor"`
	Dangerous              DangerousConfig                `koanf:"dangerous"`
	Caching                CachingConfig                  `koanf:"caching"`
	Archive                bool                           `koanf:"archive"`
	TxLookupLimit          uint64                         `koanf:"tx-lookup-limit"`
}

func (c *Config) Validate() error {
	if c.L1Reader.Enable && c.Sequencer.Enable && !c.DelayedSequencer.Enable {
		log.Warn("delayed sequencer is not enabled, despite sequencer and l1 reader being enabled")
	}
	if err := c.Sequencer.Validate(); err != nil {
		return err
	}
	if err := c.InboxReader.Validate(); err != nil {
		return err
	}
	if err := c.BatchPoster.Validate(); err != nil {
		return err
	}
	return nil
}

func (c *Config) Get() *Config {
	return c
}

func (c *Config) Start(context.Context) {}

func (c *Config) StopAndWait() {}

func (c *Config) Started() bool {
	return true
}

func (c *Config) ForwardingTarget() string {
	if c.ForwardingTargetImpl == "null" {
		return ""
	}

	return c.ForwardingTargetImpl
}

func ConfigAddOptions(prefix string, f *flag.FlagSet, feedInputEnable bool, feedOutputEnable bool) {
	arbitrum.ConfigAddOptions(prefix+".rpc", f)
	SequencerConfigAddOptions(prefix+".sequencer", f)
	headerreader.AddOptions(prefix+".l1-reader", f)
	InboxReaderConfigAddOptions(prefix+".inbox-reader", f)
	DelayedSequencerConfigAddOptions(prefix+".delayed-sequencer", f)
	BatchPosterConfigAddOptions(prefix+".batch-poster", f)
	f.String(prefix+".forwarding-target", ConfigDefault.ForwardingTargetImpl, "transaction forwarding target URL, or \"null\" to disable forwarding (iff not sequencer)")
	AddOptionsForNodeForwarderConfig(prefix+".forwarder", f)
	txPreCheckerDescription := "how strict to be when checking txs before forwarding them. 0 = accept anything, " +
		"10 = should never reject anything that'd succeed, 20 = likely won't reject anything that'd succeed, " +
		"30 = full validation which may reject txs that would succeed"
	f.Uint(prefix+".tx-pre-checker-strictness", ConfigDefault.TxPreCheckerStrictness, txPreCheckerDescription)
	validator.BlockValidatorConfigAddOptions(prefix+".block-validator", f)
	broadcastclient.FeedConfigAddOptions(prefix+".feed", f, feedInputEnable, feedOutputEnable)
	validator.L1ValidatorConfigAddOptions(prefix+".validator", f)
	SeqCoordinatorConfigAddOptions(prefix+".seq-coordinator", f)
	das.DataAvailabilityConfigAddOptions(prefix+".data-availability", f)
	WasmConfigAddOptions(prefix+".wasm", f)
	SyncMonitorConfigAddOptions(prefix+".sync-monitor", f)
	DangerousConfigAddOptions(prefix+".dangerous", f)
	CachingConfigAddOptions(prefix+".caching", f)
	f.Uint64(prefix+".tx-lookup-limit", ConfigDefault.TxLookupLimit, "retain the ability to lookup transactions by hash for the past N blocks (0 = all blocks)")

	archiveMsg := fmt.Sprintf("retain past block state (deprecated, please use %v.caching.archive)", prefix)
	f.Bool(prefix+".archive", ConfigDefault.Archive, archiveMsg)
}

var ConfigDefault = Config{
	RPC:                    arbitrum.DefaultConfig,
	Sequencer:              DefaultSequencerConfig,
	L1Reader:               headerreader.DefaultConfig,
	InboxReader:            DefaultInboxReaderConfig,
	DelayedSequencer:       DefaultDelayedSequencerConfig,
	BatchPoster:            DefaultBatchPosterConfig,
	ForwardingTargetImpl:   "",
	TxPreCheckerStrictness: TxPreCheckerStrictnessNone,
	BlockValidator:         validator.DefaultBlockValidatorConfig,
	Feed:                   broadcastclient.FeedConfigDefault,
	Validator:              validator.DefaultL1ValidatorConfig,
	SeqCoordinator:         DefaultSeqCoordinatorConfig,
	DataAvailability:       das.DefaultDataAvailabilityConfig,
	Wasm:                   DefaultWasmConfig,
	SyncMonitor:            DefaultSyncMonitorConfig,
	Dangerous:              DefaultDangerousConfig,
	Archive:                false,
	TxLookupLimit:          40_000_000,
	Caching:                DefaultCachingConfig,
}

func ConfigDefaultL1Test() *Config {
	config := ConfigDefaultL1NonSequencerTest()
	config.Sequencer = TestSequencerConfig
	config.DelayedSequencer = TestDelayedSequencerConfig
	config.BatchPoster = TestBatchPosterConfig
	config.SeqCoordinator = TestSeqCoordinatorConfig

	return config
}

func ConfigDefaultL1NonSequencerTest() *Config {
	config := ConfigDefault
	config.L1Reader = headerreader.TestConfig
	config.InboxReader = TestInboxReaderConfig
	config.Sequencer.Enable = false
	config.DelayedSequencer.Enable = false
	config.BatchPoster.Enable = false
	config.SeqCoordinator.Enable = false
	config.Wasm.RootPath = validator.DefaultNitroMachineConfig.RootPath
	config.BlockValidator = validator.TestBlockValidatorConfig

	return &config
}

func ConfigDefaultL2Test() *Config {
	config := ConfigDefault
	config.Sequencer = TestSequencerConfig
	config.L1Reader.Enable = false
	config.SeqCoordinator = TestSeqCoordinatorConfig
	config.Feed.Input.Verifier.Dangerous.AcceptMissing = true
	config.Feed.Output.Signed = false
	config.SeqCoordinator.Signing.ECDSA.AcceptSequencer = false
	config.SeqCoordinator.Signing.ECDSA.Dangerous.AcceptMissing = true

	return &config
}

type DangerousConfig struct {
	NoL1Listener bool  `koanf:"no-l1-listener"`
	ReorgToBlock int64 `koanf:"reorg-to-block"`
}

var DefaultDangerousConfig = DangerousConfig{
	NoL1Listener: false,
	ReorgToBlock: -1,
}

func DangerousConfigAddOptions(prefix string, f *flag.FlagSet) {
	f.Bool(prefix+".no-l1-listener", DefaultDangerousConfig.NoL1Listener, "DANGEROUS! disables listening to L1. To be used in test nodes only")
	f.Int64(prefix+".reorg-to-block", DefaultDangerousConfig.ReorgToBlock, "DANGEROUS! forces a reorg to an old block height. To be used for testing only. -1 to disable")
}

type DangerousSequencerConfig struct {
	NoCoordinator bool `koanf:"no-coordinator"`
}

var DefaultDangerousSequencerConfig = DangerousSequencerConfig{
	NoCoordinator: false,
}

var TestDangerousSequencerConfig = DangerousSequencerConfig{
	NoCoordinator: true,
}

func DangerousSequencerConfigAddOptions(prefix string, f *flag.FlagSet) {
	f.Bool(prefix+".no-coordinator", DefaultDangerousSequencerConfig.NoCoordinator, "DANGEROUS! allows sequencer without coordinator.")
}

type WasmConfig struct {
	RootPath string `koanf:"root-path"`
}

func WasmConfigAddOptions(prefix string, f *flag.FlagSet) {
	f.String(prefix+".root-path", DefaultWasmConfig.RootPath, "path to machine folders, each containing wasm files (replay.wasm, wasi_stub.wasm, soft-float.wasm, go_stub.wasm, host_io.wasm, brotli.wasm")
}

var DefaultWasmConfig = WasmConfig{
	RootPath: "",
}

func (w *WasmConfig) FindMachineDir() (string, bool) {
	var places []string

	if w.RootPath != "" {
		places = append(places, w.RootPath)
	} else {
		// Check the project dir: <project>/arbnode/node.go => ../../target/machines
		_, thisFile, _, ok := runtime.Caller(0)
		if !ok {
			panic("failed to find root path")
		}
		projectDir := filepath.Dir(filepath.Dir(thisFile))
		projectPath := filepath.Join(filepath.Join(projectDir, "target"), "machines")
		places = append(places, projectPath)

		// Check the working directory: ./machines and ./target/machines
		workDir, err := os.Getwd()
		if err != nil {
			panic(err)
		}
		workPath1 := filepath.Join(workDir, "machines")
		workPath2 := filepath.Join(filepath.Join(workDir, "target"), "machines")
		places = append(places, workPath1)
		places = append(places, workPath2)

		// Check above the executable: <binary> => ../../machines
		execfile, err := os.Executable()
		if err != nil {
			panic(err)
		}
		execPath := filepath.Join(filepath.Dir(filepath.Dir(execfile)), "machines")
		places = append(places, execPath)

		// Check the default
		places = append(places, validator.DefaultNitroMachineConfig.RootPath)
	}

	for _, place := range places {
		if _, err := os.Stat(place); err == nil {
			return place, true
		}
	}
	return "", false
}

type CachingConfig struct {
	Archive       bool          `koanf:"archive"`
	BlockCount    uint64        `koanf:"block-count"`
	BlockAge      time.Duration `koanf:"block-age"`
	TrieTimeLimit time.Duration `koanf:"trie-time-limit"`
}

func CachingConfigAddOptions(prefix string, f *flag.FlagSet) {
	f.Bool(prefix+".archive", DefaultCachingConfig.Archive, "retain past block state")
	f.Uint64(prefix+".block-count", DefaultCachingConfig.BlockCount, "minimum number of recent blocks to keep in memory")
	f.Duration(prefix+".block-age", DefaultCachingConfig.BlockAge, "minimum age a block must be to be pruned")
	f.Duration(prefix+".trie-time-limit", DefaultCachingConfig.TrieTimeLimit, "maximum block processing time before trie is written to hard-disk")
}

var DefaultCachingConfig = CachingConfig{
	Archive:       false,
	BlockCount:    128,
	BlockAge:      30 * time.Minute,
	TrieTimeLimit: time.Hour,
}

type Node struct {
	Stack                   *node.Node
	Backend                 *arbitrum.Backend
	ArbInterface            *ArbInterface
	L1Reader                *headerreader.HeaderReader
	TxStreamer              *TransactionStreamer
	TxPublisher             TransactionPublisher
	DeployInfo              *RollupAddresses
	InboxReader             *InboxReader
	InboxTracker            *InboxTracker
	DelayedSequencer        *DelayedSequencer
	BatchPoster             *BatchPoster
	BlockValidator          *validator.BlockValidator
	StatelessBlockValidator *validator.StatelessBlockValidator
	Staker                  *validator.Staker
	BroadcastServer         *broadcaster.Broadcaster
	BroadcastClients        *broadcastclients.BroadcastClients
	SeqCoordinator          *SeqCoordinator
	DASLifecycleManager     *das.LifecycleManager
	ClassicOutboxRetriever  *ClassicOutboxRetriever
	SyncMonitor             *SyncMonitor
	configFetcher           ConfigFetcher
	ctx                     context.Context
}

type ConfigFetcher interface {
	Get() *Config
	Start(context.Context)
	StopAndWait()
	Started() bool
}

func checkArbDbSchemaVersion(arbDb ethdb.Database) error {
	var version uint64
	hasVersion, err := arbDb.Has(dbSchemaVersion)
	if err != nil {
		return err
	}
	if hasVersion {
		versionBytes, err := arbDb.Get(dbSchemaVersion)
		if err != nil {
			return err
		}
		version = binary.BigEndian.Uint64(versionBytes)
	}
	for version != currentDbSchemaVersion {
		batch := arbDb.NewBatch()
		switch version {
		case ^uint64(0):
			// TODO: write db format upgrade code
			// This code path is here to avoid a bunch of linter errors
		default:
			return fmt.Errorf("unsupported database format version %v", version)
		}

		// Increment version and flush the batch
		version++
		versionBytes := make([]uint8, 8)
		binary.BigEndian.PutUint64(versionBytes, version)
		err = batch.Put(dbSchemaVersion, versionBytes)
		if err != nil {
			return err
		}
		err = batch.Write()
		if err != nil {
			return err
		}
	}
	return nil
}

func createNodeImpl(
	ctx context.Context,
	stack *node.Node,
	chainDb ethdb.Database,
	arbDb ethdb.Database,
	configFetcher ConfigFetcher,
	l2BlockChain *core.BlockChain,
	l1client arbutil.L1Interface,
	deployInfo *RollupAddresses,
	txOpts *bind.TransactOpts,
	dataSigner signature.DataSignerFunc,
	fatalErrChan chan error,
) (*Node, error) {
	config := configFetcher.Get()
	var reorgingToBlock *types.Block

	err := checkArbDbSchemaVersion(arbDb)
	if err != nil {
		return nil, err
	}

	l2Config := l2BlockChain.Config()
	l2ChainId := l2Config.ChainID.Uint64()

	if config.Dangerous.ReorgToBlock >= 0 {
		blockNum := uint64(config.Dangerous.ReorgToBlock)
		if blockNum < l2Config.ArbitrumChainParams.GenesisBlockNum {
			return nil, fmt.Errorf("cannot reorg to block %v past nitro genesis of %v", blockNum, l2Config.ArbitrumChainParams.GenesisBlockNum)
		}
		reorgingToBlock = l2BlockChain.GetBlockByNumber(blockNum)
		if reorgingToBlock == nil {
			return nil, fmt.Errorf("didn't find reorg target block number %v", blockNum)
		}
		err := l2BlockChain.ReorgToOldBlock(reorgingToBlock)
		if err != nil {
			return nil, err
		}
	}

	syncMonitor := NewSyncMonitor(&config.SyncMonitor)
	var classicOutbox *ClassicOutboxRetriever
	classicMsgDb, err := stack.OpenDatabase("classic-msg", 0, 0, "", true)
	if err != nil {
		if l2Config.ArbitrumChainParams.GenesisBlockNum > 0 {
			log.Warn("Classic Msg Database not found", "err", err)
		}
		classicOutbox = nil
	} else {
		classicOutbox = NewClassicOutboxRetriever(classicMsgDb)
	}

	var broadcastServer *broadcaster.Broadcaster
	if config.Feed.Output.Enable {
		var maybeDataSigner signature.DataSignerFunc
		if config.Feed.Output.Signed {
			if dataSigner == nil {
				return nil, errors.New("cannot sign outgoing feed")
			}
			maybeDataSigner = dataSigner
		}
		broadcastServer = broadcaster.NewBroadcaster(func() *wsbroadcastserver.BroadcasterConfig { return &config.Get().Feed.Output }, l2ChainId, fatalErrChan, maybeDataSigner)
	}

	var l1Reader *headerreader.HeaderReader
	if config.L1Reader.Enable {
		l1Reader = headerreader.New(l1client, func() *headerreader.Config { return &config.Get().L1Reader })
	}

	txStreamer, err := NewTransactionStreamer(arbDb, l2BlockChain, broadcastServer, fatalErrChan)
	if err != nil {
		return nil, err
	}
	var txPublisher TransactionPublisher
	var coordinator *SeqCoordinator
	var sequencer *Sequencer
	var bpVerifier *contracts.BatchPosterVerifier
	if deployInfo != nil && l1client != nil {
		sequencerInboxAddr := deployInfo.SequencerInbox

		seqInboxCaller, err := bridgegen.NewSequencerInboxCaller(sequencerInboxAddr, l1client)
		if err != nil {
			return nil, err
		}
		bpVerifier = contracts.NewBatchPosterVerifier(seqInboxCaller)
	}

	if config.Sequencer.Enable {
		if config.ForwardingTarget() != "" {
			return nil, errors.New("sequencer and forwarding target both set")
		}
		if !(config.SeqCoordinator.Enable || config.Sequencer.Dangerous.NoCoordinator) {
			return nil, errors.New("sequencer must be enabled with coordinator, unless dangerous.no-coordinator set")
		}
		sequencerConfigFetcher := func() *SequencerConfig { return &configFetcher.Get().Sequencer }
		if config.L1Reader.Enable {
			if l1client == nil {
				return nil, errors.New("l1client is nil")
			}
			sequencer, err = NewSequencer(txStreamer, l1Reader, sequencerConfigFetcher)
		} else {
			sequencer, err = NewSequencer(txStreamer, nil, sequencerConfigFetcher)
		}
		if err != nil {
			return nil, err
		}
		txPublisher = sequencer
	} else {
		if config.DelayedSequencer.Enable {
			return nil, errors.New("cannot have delayedsequencer without sequencer")
		}
		if config.ForwardingTarget() == "" {
			txPublisher = NewTxDropper()
		} else {
			txPublisher = NewForwarder(config.ForwardingTarget(), &config.Forwarder)
		}
	}
	if config.SeqCoordinator.Enable {
		coordinator, err = NewSeqCoordinator(dataSigner, bpVerifier, txStreamer, sequencer, syncMonitor, config.SeqCoordinator)
		if err != nil {
			return nil, err
		}
	}
	txPublisher = NewTxPreChecker(txPublisher, l2BlockChain, func() uint { return configFetcher.Get().TxPreCheckerStrictness })
	arbInterface, err := NewArbInterface(txStreamer, txPublisher)
	if err != nil {
		return nil, err
	}
	backend, err := arbitrum.NewBackend(stack, &config.RPC, chainDb, arbInterface, syncMonitor)
	if err != nil {
		return nil, err
	}

	var broadcastClients *broadcastclients.BroadcastClients
	if config.Feed.Input.Enable() {
		currentMessageCount, err := txStreamer.GetMessageCount()
		if err != nil {
			return nil, err
		}

		broadcastClients, err = broadcastclients.NewBroadcastClients(
			config.Feed.Input,
			l2ChainId,
			currentMessageCount,
			txStreamer,
			fatalErrChan,
			bpVerifier,
		)
		if err != nil {
			return nil, err
		}
	}
	if !config.L1Reader.Enable {
		return &Node{
			stack,
			backend,
			arbInterface,
			nil,
			txStreamer,
			txPublisher,
			nil,
			nil,
			nil,
			nil,
			nil,
			nil,
			nil,
			nil,
			broadcastServer,
			broadcastClients,
			coordinator,
			nil,
			classicOutbox,
			syncMonitor,
			configFetcher,
			ctx,
		}, nil
	}

	if deployInfo == nil {
		return nil, errors.New("deployinfo is nil")
	}
	delayedBridge, err := NewDelayedBridge(l1client, deployInfo.Bridge, deployInfo.DeployedAt)
	if err != nil {
		return nil, err
	}
	sequencerInbox, err := NewSequencerInbox(l1client, deployInfo.SequencerInbox, int64(deployInfo.DeployedAt))
	if err != nil {
		return nil, err
	}

	var daWriter das.DataAvailabilityServiceWriter
	var daReader das.DataAvailabilityServiceReader
	var dasLifecycleManager *das.LifecycleManager
	if config.DataAvailability.Enable {
		if config.BatchPoster.Enable {
			daWriter, daReader, dasLifecycleManager, err = das.CreateBatchPosterDAS(ctx, &config.DataAvailability, dataSigner, l1client, deployInfo.SequencerInbox)
			if err != nil {
				return nil, err
			}
		} else {
			daReader, dasLifecycleManager, err = SetUpDataAvailability(ctx, &config.DataAvailability, l1Reader, deployInfo)
			if err != nil {
				return nil, err
			}
		}

		daReader = das.NewReaderTimeoutWrapper(daReader, config.DataAvailability.RequestTimeout)

		if config.DataAvailability.PanicOnError {
			if daWriter != nil {
				daWriter = das.NewWriterPanicWrapper(daWriter)
			}
			daReader = das.NewReaderPanicWrapper(daReader)
		}
	} else if l2BlockChain.Config().ArbitrumChainParams.DataAvailabilityCommittee {
		return nil, errors.New("a data availability service is required for this chain, but it was not configured")
	}

	inboxTracker, err := NewInboxTracker(arbDb, txStreamer, daReader)
	if err != nil {
		return nil, err
	}
	inboxReader, err := NewInboxReader(inboxTracker, l1client, l1Reader, new(big.Int).SetUint64(deployInfo.DeployedAt), delayedBridge, sequencerInbox, func() *InboxReaderConfig { return &config.Get().InboxReader })
	if err != nil {
		return nil, err
	}
	txStreamer.SetInboxReader(inboxReader)

	blockValidatorConf := &config.BlockValidator
	if blockValidatorConf.Enable && !(blockValidatorConf.ArbitratorValidator || blockValidatorConf.JitValidator) {
		log.Warn("No block-by-block validator configured. Enabling the JIT block validator")
		blockValidatorConf.JitValidator = true
	}

	nitroMachineConfig := validator.DefaultNitroMachineConfig
	machinesPath, foundMachines := config.Wasm.FindMachineDir()
	nitroMachineConfig.RootPath = machinesPath
	nitroMachineConfig.JitCranelift = blockValidatorConf.JitValidatorCranelift
	nitroMachineLoader := validator.NewNitroMachineLoader(nitroMachineConfig, fatalErrChan)

	var blockValidator *validator.BlockValidator
	var statelessBlockValidator *validator.StatelessBlockValidator

	if !foundMachines && blockValidatorConf.Enable {
		return nil, fmt.Errorf("failed to find machines %v", machinesPath)
	} else if !foundMachines {
		log.Warn("Failed to find machines", "path", machinesPath)
	} else {
		statelessBlockValidator, err = validator.NewStatelessBlockValidator(
			nitroMachineLoader,
			inboxReader,
			inboxTracker,
			txStreamer,
			l2BlockChain,
			rawdb.NewTable(arbDb, blockValidatorPrefix),
			daReader,
			&config.Get().BlockValidator,
			fatalErrChan,
		)
		if err != nil {
			return nil, err
		}

		if blockValidatorConf.Enable {
			blockValidator, err = validator.NewBlockValidator(
				statelessBlockValidator,
				inboxTracker,
				txStreamer,
				nitroMachineLoader,
				reorgingToBlock,
				func() *validator.BlockValidatorConfig { return &config.Get().BlockValidator },
			)
			if err != nil {
				return nil, err
			}
		}
	}

	var staker *validator.Staker
	if config.Validator.Enable {
		var wallet validator.ValidatorWalletInterface
		if config.Validator.UseSmartContractWallet || txOpts == nil {
			var existingWalletAddress *common.Address
			if len(config.Validator.ContractWalletAddress) > 0 {
				if !common.IsHexAddress(config.Validator.ContractWalletAddress) {
					log.Error("invalid validator smart contract wallet", "addr", config.Validator.ContractWalletAddress)
					return nil, errors.New("invalid validator smart contract wallet address")
				}
				tmpAddress := common.HexToAddress(config.Validator.ContractWalletAddress)
				existingWalletAddress = &tmpAddress
			}
			wallet, err = validator.NewContractValidatorWallet(existingWalletAddress, deployInfo.ValidatorWalletCreator, deployInfo.Rollup, l1Reader, txOpts, int64(deployInfo.DeployedAt), func(common.Address) {})
			if err != nil {
				return nil, err
			}
		} else {
			if len(config.Validator.ContractWalletAddress) > 0 {
				return nil, errors.New("validator contract wallet specified but flag to use a smart contract wallet was not specified")
			}
			wallet, err = validator.NewEoaValidatorWallet(deployInfo.Rollup, l1client, txOpts)
			if err != nil {
				return nil, err
			}
		}
		staker, err = validator.NewStaker(l1Reader, wallet, bind.CallOpts{}, config.Validator, l2BlockChain, daReader, inboxReader, inboxTracker, txStreamer, blockValidator, nitroMachineLoader, deployInfo.ValidatorUtils)
		if err != nil {
			return nil, err
		}
		if staker.Strategy() != validator.WatchtowerStrategy {
			err := wallet.Initialize(ctx)
			if err != nil {
				return nil, err
			}
		}
		var txSenderPtr *common.Address
		if txOpts != nil {
			txSenderPtr = &txOpts.From
		}
		whitelisted, err := staker.IsWhitelisted(ctx)
		if err != nil {
			return nil, err
		}
		log.Info("running as validator", "txSender", txSenderPtr, "actingAsWallet", wallet.Address(), "whitelisted", whitelisted, "strategy", config.Validator.Strategy)
	}

	var batchPoster *BatchPoster
	var delayedSequencer *DelayedSequencer
	if config.BatchPoster.Enable {
		if txOpts == nil {
			return nil, errors.New("batchposter, but no TxOpts")
		}
		batchPoster, err = NewBatchPoster(l1Reader, inboxTracker, txStreamer, syncMonitor, func() *BatchPosterConfig { return &configFetcher.Get().BatchPoster }, deployInfo.SequencerInbox, txOpts, daWriter)
		if err != nil {
			return nil, err
		}
	}
	// always create DelayedSequencer, it won't do anything if it is disabled
	delayedSequencer, err = NewDelayedSequencer(l1Reader, inboxReader, txStreamer, coordinator, func() *DelayedSequencerConfig { return &configFetcher.Get().DelayedSequencer })
	if err != nil {
		return nil, err
	}

	return &Node{
		stack,
		backend,
		arbInterface,
		l1Reader,
		txStreamer,
		txPublisher,
		deployInfo,
		inboxReader,
		inboxTracker,
		delayedSequencer,
		batchPoster,
		blockValidator,
		statelessBlockValidator,
		staker,
		broadcastServer,
		broadcastClients,
		coordinator,
		dasLifecycleManager,
		classicOutbox,
		syncMonitor,
		configFetcher,
		ctx,
	}, nil
}

func (n *Node) OnConfigReload(_ *Config, _ *Config) error {
	// TODO
	return nil
}

type L1ReaderCloser struct {
	l1Reader *headerreader.HeaderReader
}

func (c *L1ReaderCloser) Close(_ context.Context) error {
	c.l1Reader.StopOnly()
	return nil
}

func (c *L1ReaderCloser) String() string {
	return "l1 reader closer"
}

// SetUpDataAvailabilityWithoutNode sets up a das.DataAvailabilityService stack
// without relying on any objects already created for setting up the Node.
func SetUpDataAvailabilityWithoutNode(
	ctx context.Context,
	config *das.DataAvailabilityConfig,
) (das.DataAvailabilityService, *das.LifecycleManager, error) {
	var l1Reader *headerreader.HeaderReader
	if config.L1NodeURL != "" && config.L1NodeURL != "none" {
		l1Client, err := das.GetL1Client(ctx, config.L1ConnectionAttempts, config.L1NodeURL)
		if err != nil {
			return nil, nil, err
		}
		l1Reader = headerreader.New(l1Client, func() *headerreader.Config { return &headerreader.DefaultConfig }) // TODO: config
	}
	newDas, lifeCycle, err := SetUpDataAvailability(ctx, config, l1Reader, nil)
	if err != nil {
		return nil, nil, err
	}
	if l1Reader != nil {
		l1Reader.Start(ctx)
		lifeCycle.Register(&L1ReaderCloser{l1Reader})
	}
	return newDas, lifeCycle, err
}

// SetUpDataAvailability sets up a das.DataAvailabilityService stack allowing
// some dependencies that were created for the Node to be injected.
func SetUpDataAvailability(
	ctx context.Context,
	config *das.DataAvailabilityConfig,
	l1Reader *headerreader.HeaderReader,
	deployInfo *RollupAddresses,
) (das.DataAvailabilityService, *das.LifecycleManager, error) {
	if !config.Enable {
		return nil, nil, nil
	}

	var seqInbox *bridgegen.SequencerInbox
	var err error
	var seqInboxCaller *bridgegen.SequencerInboxCaller
	var seqInboxAddress *common.Address

	if l1Reader != nil && deployInfo != nil {
		seqInboxAddress = &deployInfo.SequencerInbox
		seqInbox, err = bridgegen.NewSequencerInbox(deployInfo.SequencerInbox, l1Reader.Client())
		if err != nil {
			return nil, nil, err
		}
		seqInboxCaller = &seqInbox.SequencerInboxCaller
	} else if config.L1NodeURL == "none" && config.SequencerInboxAddress == "none" {
		l1Reader = nil
		seqInboxAddress = nil
	} else if l1Reader != nil && len(config.SequencerInboxAddress) > 0 {
		seqInboxAddress, err = das.OptionalAddressFromString(config.SequencerInboxAddress)
		if err != nil {
			return nil, nil, err
		}
		if seqInboxAddress == nil {
			return nil, nil, errors.New("must provide data-availability.sequencer-inbox-address set to a valid contract address or 'none'")
		}
		seqInbox, err = bridgegen.NewSequencerInbox(*seqInboxAddress, l1Reader.Client())
		if err != nil {
			return nil, nil, err
		}
		seqInboxCaller = &seqInbox.SequencerInboxCaller
	} else {
		return nil, nil, errors.New("data-availabilty.l1-node-url and sequencer-inbox-address must be set to a valid L1 URL and contract address or 'none' if running daserver executable")
	}

	// This function builds up the DataAvailabilityService with the following topology, starting from the leaves.
	/*
			      ChainFetchDAS → Bigcache → Redis →
				       SignAfterStoreDAS →
				              FallbackDAS (if the REST client aggregator was specified)
				              (primary) → RedundantStorage (if multiple persistent backing stores were specified)
				                            → S3
				                            → DiskStorage
				                            → Database
				         (fallback only)→ RESTful client aggregator

		          → : X--delegates to-->Y
	*/
	topLevelStorageService, dasLifecycleManager, err := das.CreatePersistentStorageService(ctx, config)
	if err != nil {
		return nil, nil, err
	}
	hasPersistentStorage := topLevelStorageService != nil

	// Create the REST aggregator if one was requested. If other storage types were enabled above, then
	// the REST aggregator is used as the fallback to them.
	if config.RestfulClientAggregatorConfig.Enable {
		restAgg, err := das.NewRestfulClientAggregator(ctx, &config.RestfulClientAggregatorConfig)
		if err != nil {
			return nil, nil, err
		}
		restAgg.Start(ctx)
		dasLifecycleManager.Register(restAgg)

		// Wrap the primary storage service with the fallback to the restful aggregator
		if hasPersistentStorage {
			syncConf := &config.RestfulClientAggregatorConfig.SyncToStorageConfig
			var retentionPeriodSeconds uint64
			if uint64(syncConf.RetentionPeriod) == math.MaxUint64 {
				retentionPeriodSeconds = math.MaxUint64
			} else {
				retentionPeriodSeconds = uint64(syncConf.RetentionPeriod.Seconds())
			}
			if syncConf.Eager {
				if l1Reader == nil || seqInboxAddress == nil {
					return nil, nil, errors.New("l1-node-url and sequencer-inbox-address must be specified along with sync-to-storage.eager")
				}
				topLevelStorageService, err = das.NewSyncingFallbackStorageService(
					ctx,
					topLevelStorageService,
					restAgg,
					l1Reader,
					*seqInboxAddress,
					syncConf)
				if err != nil {
					return nil, nil, err
				}
			} else {
				topLevelStorageService = das.NewFallbackStorageService(topLevelStorageService, restAgg,
					retentionPeriodSeconds, syncConf.IgnoreWriteErrors, true)
			}
		} else {
			topLevelStorageService = das.NewReadLimitedStorageService(restAgg)
		}
		dasLifecycleManager.Register(topLevelStorageService)
	}

	var topLevelDas das.DataAvailabilityService
	if config.AggregatorConfig.Enable {
		panic("Tried to make an aggregator using wrong factory method")
	}
	if hasPersistentStorage && (config.KeyConfig.KeyDir != "" || config.KeyConfig.PrivKey != "") {
		_seqInboxCaller := seqInboxCaller
		if config.DisableSignatureChecking {
			_seqInboxCaller = nil
		}

		privKey, err := config.KeyConfig.BLSPrivKey()
		if err != nil {
			return nil, nil, err
		}

		// TODO rename StorageServiceDASAdapter
		topLevelDas, err = das.NewSignAfterStoreDASWithSeqInboxCaller(
			privKey,
			_seqInboxCaller,
			topLevelStorageService,
			config.ExtraSignatureCheckingPublicKey,
		)
		if err != nil {
			return nil, nil, err
		}
	} else {
		topLevelDas = das.NewReadLimitedDataAvailabilityService(topLevelStorageService)
	}

	// Enable caches, Redis and (local) BigCache. Local is the outermost, so it will be tried first.
	if config.RedisCacheConfig.Enable {
		cache, err := das.NewRedisStorageService(config.RedisCacheConfig, das.NewEmptyStorageService())
		dasLifecycleManager.Register(cache)
		if err != nil {
			return nil, nil, err
		}
		topLevelDas = das.NewCacheStorageToDASAdapter(topLevelDas, cache)
	}
	if config.LocalCacheConfig.Enable {
		cache, err := das.NewBigCacheStorageService(config.LocalCacheConfig, das.NewEmptyStorageService())
		dasLifecycleManager.Register(cache)
		if err != nil {
			return nil, nil, err
		}
		topLevelDas = das.NewCacheStorageToDASAdapter(topLevelDas, cache)
	}

	if topLevelDas != nil && seqInbox != nil {
		topLevelDas, err = das.NewChainFetchDASWithSeqInbox(topLevelDas, seqInbox)
		if err != nil {
			return nil, nil, err
		}
	}

	if topLevelDas == nil {
		return nil, nil, errors.New("data-availability.enable was specified but no Data Availability server types were enabled")
	}

	return topLevelDas, dasLifecycleManager, nil
}

func CreateNode(
	ctx context.Context,
	stack *node.Node,
	chainDb ethdb.Database,
	arbDb ethdb.Database,
	configFetcher ConfigFetcher,
	l2BlockChain *core.BlockChain,
	l1client arbutil.L1Interface,
	deployInfo *RollupAddresses,
	txOpts *bind.TransactOpts,
	dataSigner signature.DataSignerFunc,
	fatalErrChan chan error,
) (*Node, error) {
	currentNode, err := createNodeImpl(ctx, stack, chainDb, arbDb, configFetcher, l2BlockChain, l1client, deployInfo, txOpts, dataSigner, fatalErrChan)
	if err != nil {
		return nil, err
	}
	var apis []rpc.API
	if currentNode.BlockValidator != nil {
		apis = append(apis, rpc.API{
			Namespace: "arb",
			Version:   "1.0",
			Service:   &BlockValidatorAPI{val: currentNode.BlockValidator},
			Public:    false,
		})
	}
	if currentNode.StatelessBlockValidator != nil {
		apis = append(apis, rpc.API{
			Namespace: "arbvalidator",
			Version:   "1.0",
			Service: &BlockValidatorDebugAPI{
				val:        currentNode.StatelessBlockValidator,
				blockchain: l2BlockChain,
			},
			Public: false,
		})
	}

	apis = append(apis, rpc.API{
		Namespace: "arb",
		Version:   "1.0",
		Service:   &ArbAPI{currentNode.TxPublisher},
		Public:    false,
	})
	config := configFetcher.Get()
	apis = append(apis, rpc.API{
		Namespace: "arbdebug",
		Version:   "1.0",
		Service: &ArbDebugAPI{
			blockchain:        l2BlockChain,
			blockRangeBound:   config.RPC.ArbDebug.BlockRangeBound,
			timeoutQueueBound: config.RPC.ArbDebug.TimeoutQueueBound,
		},
		Public: false,
	})
	apis = append(apis, rpc.API{
		Namespace: "arbtrace",
		Version:   "1.0",
		Service: &ArbTraceForwarderAPI{
			fallbackClientUrl:     config.RPC.ClassicRedirect,
			fallbackClientTimeout: config.RPC.ClassicRedirectTimeout,
		},
		Public: false,
	})
	stack.RegisterAPIs(apis)

	return currentNode, nil
}

func (n *Node) Start(ctx context.Context) error {
	n.SyncMonitor.Initialize(n.InboxReader, n.TxStreamer, n.SeqCoordinator)
	n.ArbInterface.Initialize(n)
	err := n.Stack.Start()
	if err != nil {
		return fmt.Errorf("error starting geth stack: %w", err)
	}
	err = n.Backend.Start()
	if err != nil {
		return fmt.Errorf("error starting geth backend: %w", err)
	}
	err = n.TxPublisher.Initialize(ctx)
	if err != nil {
		return fmt.Errorf("error initializing transaction publisher: %w", err)
	}
	if n.InboxTracker != nil {
		err = n.InboxTracker.Initialize()
		if err != nil {
			return fmt.Errorf("error initializing inbox tracker: %w", err)
		}
	}
	if n.BroadcastServer != nil {
		err = n.BroadcastServer.Initialize()
		if err != nil {
			return fmt.Errorf("error initializing feed broadcast server: %w", err)
		}
	}
	n.TxStreamer.Start(ctx)
	if n.InboxReader != nil {
		err = n.InboxReader.Start(ctx)
		if err != nil {
			return fmt.Errorf("error starting inbox reader: %w", err)
		}
	}
	err = n.TxPublisher.Start(ctx)
	if err != nil {
		return fmt.Errorf("error starting transaction puiblisher: %w", err)
	}
	if n.SeqCoordinator != nil {
		n.SeqCoordinator.Start(ctx)
	}
	if n.DelayedSequencer != nil {
		n.DelayedSequencer.Start(ctx)
	}
	if n.BatchPoster != nil {
		n.BatchPoster.Start(ctx)
	}
	if n.Staker != nil {
		err = n.Staker.Initialize(ctx)
		if err != nil {
			return fmt.Errorf("error initializing staker: %w", err)
		}
	}
	if n.BlockValidator != nil {
		err = n.BlockValidator.Initialize()
		if err != nil {
			return fmt.Errorf("error initializing block validator: %w", err)
		}
		err = n.BlockValidator.Start(ctx)
		if err != nil {
			return fmt.Errorf("error starting block validator: %w", err)
		}
	}
	if n.Staker != nil {
		n.Staker.Start(ctx)
	}
	if n.L1Reader != nil {
		n.L1Reader.Start(ctx)
	}
	if n.BroadcastServer != nil {
		err = n.BroadcastServer.Start(ctx)
		if err != nil {
			return fmt.Errorf("error starting feed broadcast server: %w", err)
		}
	}
	if n.BroadcastClients != nil {
		n.BroadcastClients.Start(ctx)
	}
	if n.configFetcher != nil {
		n.configFetcher.Start(ctx)
	}
	return nil
}

func (n *Node) StopAndWait() {
	if n.configFetcher != nil && n.configFetcher.Started() {
		n.configFetcher.StopAndWait()
	}
<<<<<<< HEAD
	if n.BroadcastClients != nil {
		n.BroadcastClients.StopAndWait()
=======
	for _, client := range n.BroadcastClients {
		if client.Started() {
			client.StopAndWait()
		}
>>>>>>> 6a25afda
	}
	if n.BroadcastServer != nil && n.BroadcastServer.Started() {
		n.BroadcastServer.StopAndWait()
	}
	if n.L1Reader != nil && n.L1Reader.Started() {
		n.L1Reader.StopAndWait()
	}
	if n.BlockValidator != nil && n.BlockValidator.Started() {
		n.BlockValidator.StopAndWait()
	}
	if n.BatchPoster != nil && n.BatchPoster.Started() {
		n.BatchPoster.StopAndWait()
	}
	if n.DelayedSequencer != nil && n.DelayedSequencer.Started() {
		n.DelayedSequencer.StopAndWait()
	}
	if n.InboxReader != nil && n.InboxReader.Started() {
		n.InboxReader.StopAndWait()
	}
	if n.SeqCoordinator != nil && n.SeqCoordinator.Started() {
		n.SeqCoordinator.StopAndWait()
	}
	if n.TxPublisher.Started() {
		n.TxPublisher.StopAndWait()
	}
	if n.TxStreamer.Started() {
		n.TxStreamer.StopAndWait()
	}
	n.ArbInterface.BlockChain().Stop() // does nothing if not running
	if err := n.Backend.Stop(); err != nil {
		log.Error("backend stop", "err", err)
	}
	if n.DASLifecycleManager != nil {
		n.DASLifecycleManager.StopAndWaitUntil(2 * time.Second)
	}
	if err := n.Stack.Close(); err != nil {
		log.Error("error on stak close", "err", err)
	}
}

func CreateDefaultStackForTest(dataDir string) (*node.Node, error) {
	stackConf := node.DefaultConfig
	var err error
	stackConf.DataDir = dataDir
	stackConf.HTTPHost = ""
	stackConf.HTTPModules = append(stackConf.HTTPModules, "eth")
	stackConf.P2P.NoDiscovery = true
	stackConf.P2P.ListenAddr = ""

	stack, err := node.New(&stackConf)
	if err != nil {
		return nil, fmt.Errorf("error creating protocol stack: %w", err)
	}
	return stack, nil
}

func DefaultCacheConfigFor(stack *node.Node, cachingConfig *CachingConfig) *core.CacheConfig {
	baseConf := ethconfig.Defaults
	if cachingConfig.Archive {
		baseConf = ethconfig.ArchiveDefaults
	}

	return &core.CacheConfig{
		TrieCleanLimit:      baseConf.TrieCleanCache,
		TrieCleanJournal:    stack.ResolvePath(baseConf.TrieCleanCacheJournal),
		TrieCleanRejournal:  baseConf.TrieCleanCacheRejournal,
		TrieCleanNoPrefetch: baseConf.NoPrefetch,
		TrieDirtyLimit:      baseConf.TrieDirtyCache,
		TrieDirtyDisabled:   cachingConfig.Archive,
		TrieTimeLimit:       cachingConfig.TrieTimeLimit,
		TriesInMemory:       cachingConfig.BlockCount,
		TrieRetention:       cachingConfig.BlockAge,
		SnapshotLimit:       baseConf.SnapshotCache,
		Preimages:           baseConf.Preimages,
	}
}

func WriteOrTestGenblock(chainDb ethdb.Database, initData statetransfer.InitDataReader, chainConfig *params.ChainConfig, accountsPerSync uint) error {
	arbstate.RequireHookedGeth()

	EmptyHash := common.Hash{}
	prevHash := EmptyHash
	prevDifficulty := big.NewInt(0)
	blockNumber, err := initData.GetNextBlockNumber()
	if err != nil {
		return err
	}
	storedGenHash := rawdb.ReadCanonicalHash(chainDb, blockNumber)
	timestamp := uint64(0)
	if blockNumber > 0 {
		prevHash = rawdb.ReadCanonicalHash(chainDb, blockNumber-1)
		if prevHash == EmptyHash {
			return fmt.Errorf("block number %d not found in database", chainDb)
		}
		prevHeader := rawdb.ReadHeader(chainDb, prevHash, blockNumber-1)
		if prevHeader == nil {
			return fmt.Errorf("block header for block %d not found in database", chainDb)
		}
		timestamp = prevHeader.Time
	}
	stateRoot, err := arbosState.InitializeArbosInDatabase(chainDb, initData, chainConfig, timestamp, accountsPerSync)
	if err != nil {
		return err
	}

	genBlock := arbosState.MakeGenesisBlock(prevHash, blockNumber, timestamp, stateRoot, chainConfig)
	blockHash := genBlock.Hash()

	if storedGenHash == EmptyHash {
		// chainDb did not have genesis block. Initialize it.
		core.WriteHeadBlock(chainDb, genBlock, prevDifficulty)
		log.Info("wrote genesis block", "number", blockNumber, "hash", blockHash)
	} else if storedGenHash != blockHash {
		return fmt.Errorf("database contains data inconsistent with initialization: database has genesis hash %v but we built genesis hash %v", storedGenHash, blockHash)
	} else {
		log.Info("recreated existing genesis block", "number", blockNumber, "hash", blockHash)
	}

	return nil
}

func TryReadStoredChainConfig(chainDb ethdb.Database) *params.ChainConfig {
	EmptyHash := common.Hash{}

	block0Hash := rawdb.ReadCanonicalHash(chainDb, 0)
	if block0Hash == EmptyHash {
		return nil
	}
	return rawdb.ReadChainConfig(chainDb, block0Hash)
}

func WriteOrTestChainConfig(chainDb ethdb.Database, config *params.ChainConfig) error {
	EmptyHash := common.Hash{}

	block0Hash := rawdb.ReadCanonicalHash(chainDb, 0)
	if block0Hash == EmptyHash {
		return errors.New("block 0 not found")
	}
	storedConfig := rawdb.ReadChainConfig(chainDb, block0Hash)
	if storedConfig == nil {
		rawdb.WriteChainConfig(chainDb, block0Hash, config)
		return nil
	}
	height := rawdb.ReadHeaderNumber(chainDb, rawdb.ReadHeadHeaderHash(chainDb))
	if height == nil {
		return errors.New("non empty chain config but empty chain")
	}
	err := storedConfig.CheckCompatible(config, *height)
	if err != nil {
		return err
	}
	rawdb.WriteChainConfig(chainDb, block0Hash, config)
	return nil
}

func GetBlockChain(chainDb ethdb.Database, cacheConfig *core.CacheConfig, chainConfig *params.ChainConfig, nodeConfig *Config) (*core.BlockChain, error) {
	engine := arbos.Engine{
		IsSequencer: true,
	}

	vmConfig := vm.Config{
		EnablePreimageRecording: false,
	}

	return core.NewBlockChain(chainDb, cacheConfig, chainConfig, engine, vmConfig, shouldPreserveFalse, &nodeConfig.TxLookupLimit)
}

func WriteOrTestBlockChain(chainDb ethdb.Database, cacheConfig *core.CacheConfig, initData statetransfer.InitDataReader, chainConfig *params.ChainConfig, nodeConfig *Config, accountsPerSync uint) (*core.BlockChain, error) {
	err := WriteOrTestGenblock(chainDb, initData, chainConfig, accountsPerSync)
	if err != nil {
		return nil, err
	}
	err = WriteOrTestChainConfig(chainDb, chainConfig)
	if err != nil {
		return nil, err
	}
	return GetBlockChain(chainDb, cacheConfig, chainConfig, nodeConfig)
}

// Don't preserve reorg'd out blocks
func shouldPreserveFalse(_ *types.Header) bool {
	return false
}<|MERGE_RESOLUTION|>--- conflicted
+++ resolved
@@ -1456,15 +1456,8 @@
 	if n.configFetcher != nil && n.configFetcher.Started() {
 		n.configFetcher.StopAndWait()
 	}
-<<<<<<< HEAD
 	if n.BroadcastClients != nil {
 		n.BroadcastClients.StopAndWait()
-=======
-	for _, client := range n.BroadcastClients {
-		if client.Started() {
-			client.StopAndWait()
-		}
->>>>>>> 6a25afda
 	}
 	if n.BroadcastServer != nil && n.BroadcastServer.Started() {
 		n.BroadcastServer.StopAndWait()
