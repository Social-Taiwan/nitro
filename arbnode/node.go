--- conflicted
+++ resolved
@@ -659,26 +659,6 @@
 }
 
 type Node struct {
-<<<<<<< HEAD
-	Backend                *arbitrum.Backend
-	ArbInterface           *ArbInterface
-	L1Reader               *headerreader.HeaderReader
-	TxStreamer             *TransactionStreamer
-	TxPublisher            TransactionPublisher
-	DeployInfo             *RollupAddresses
-	InboxReader            *InboxReader
-	InboxTracker           *InboxTracker
-	DelayedSequencer       *DelayedSequencer
-	BatchPoster            *BatchPoster
-	BlockValidator         *validator.BlockValidator
-	Staker                 *validator.Staker
-	BroadcastServer        *broadcaster.Broadcaster
-	BroadcastClients       []*broadcastclient.BroadcastClient
-	SeqCoordinator         *SeqCoordinator
-	DASLifecycleManager    *das.LifecycleManager
-	ClassicOutboxRetriever *ClassicOutboxRetriever
-	SyncMonitor            *SyncMonitor
-=======
 	Backend                 *arbitrum.Backend
 	ArbInterface            *ArbInterface
 	L1Reader                *headerreader.HeaderReader
@@ -697,6 +677,7 @@
 	SeqCoordinator          *SeqCoordinator
 	DASLifecycleManager     *das.LifecycleManager
 	ClassicOutboxRetriever  *ClassicOutboxRetriever
+	SyncMonitor             *SyncMonitor
 	configFetcher           ConfigFetcher
 }
 
@@ -704,7 +685,6 @@
 	Get() *Config
 	Start(context.Context)
 	StopAndWait()
->>>>>>> 2a366213
 }
 
 func createNodeImpl(
@@ -856,11 +836,8 @@
 			coordinator,
 			nil,
 			classicOutbox,
-<<<<<<< HEAD
 			syncMonitor,
-=======
 			configFetcher,
->>>>>>> 2a366213
 		}, nil
 	}
 
@@ -1008,11 +985,8 @@
 		coordinator,
 		dasLifecycleManager,
 		classicOutbox,
-<<<<<<< HEAD
 		syncMonitor,
-=======
 		configFetcher,
->>>>>>> 2a366213
 	}, nil
 }
 
