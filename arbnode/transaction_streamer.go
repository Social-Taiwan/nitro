// Copyright 2021-2022, Offchain Labs, Inc.
// For license information, see https://github.com/nitro/blob/master/LICENSE

package arbnode

import (
	"bytes"
	"context"
	"encoding/binary"
	"errors"
	"fmt"
	"math/big"
	"reflect"
	"strings"
	"sync"
	"sync/atomic"
	"testing"
	"time"

	flag "github.com/spf13/pflag"
	"github.com/syndtr/goleveldb/leveldb"

	"github.com/ethereum/go-ethereum/common"
	"github.com/ethereum/go-ethereum/common/math"
	"github.com/ethereum/go-ethereum/ethdb"
	"github.com/ethereum/go-ethereum/log"
	"github.com/ethereum/go-ethereum/params"
	"github.com/ethereum/go-ethereum/rlp"

	"github.com/offchainlabs/nitro/arbos/arbostypes"
	"github.com/offchainlabs/nitro/arbutil"
	"github.com/offchainlabs/nitro/broadcaster"
	"github.com/offchainlabs/nitro/execution"
	"github.com/offchainlabs/nitro/staker"
	"github.com/offchainlabs/nitro/util/sharedmetrics"
	"github.com/offchainlabs/nitro/util/stopwaiter"
)

// TransactionStreamer produces blocks from a node's L1 messages, storing the results in the blockchain and recording their positions
// The streamer is notified when there's new batches to process
type TransactionStreamer struct {
	stopwaiter.StopWaiter

<<<<<<< HEAD
	chainConfig *params.ChainConfig
	exec        execution.ExecutionSequencer
	validator   *staker.BlockValidator
=======
	chainConfig      *params.ChainConfig
	exec             *execution.ExecutionEngine
	execLastMsgCount arbutil.MessageIndex
	validator        *staker.BlockValidator
>>>>>>> 329611ea

	db           ethdb.Database
	fatalErrChan chan<- error
	config       TransactionStreamerConfigFetcher

	insertionMutex     sync.Mutex // cannot be acquired while reorgMutex is held
	reorgMutex         sync.RWMutex
	newMessageNotifier chan struct{}

	nextAllowedFeedReorgLog time.Time

	broadcasterQueuedMessages            []arbostypes.MessageWithMetadata
	broadcasterQueuedMessagesPos         uint64
	broadcasterQueuedMessagesActiveReorg bool

	coordinator     *SeqCoordinator
	broadcastServer *broadcaster.Broadcaster
	inboxReader     *InboxReader
	delayedBridge   *DelayedBridge
}

type TransactionStreamerConfig struct {
	MaxBroadcastQueueSize   int           `koanf:"max-broadcaster-queue-size"`
	MaxReorgResequenceDepth int64         `koanf:"max-reorg-resequence-depth" reload:"hot"`
	ExecuteMessageLoopDelay time.Duration `koanf:"execute-message-loop-delay" reload:"hot"`
}

type TransactionStreamerConfigFetcher func() *TransactionStreamerConfig

var DefaultTransactionStreamerConfig = TransactionStreamerConfig{
	MaxBroadcastQueueSize:   1024,
	MaxReorgResequenceDepth: 1024,
	ExecuteMessageLoopDelay: time.Millisecond * 100,
}

var TestTransactionStreamerConfig = TransactionStreamerConfig{
	MaxBroadcastQueueSize:   10_000,
	MaxReorgResequenceDepth: 128 * 1024,
	ExecuteMessageLoopDelay: time.Millisecond,
}

func TransactionStreamerConfigAddOptions(prefix string, f *flag.FlagSet) {
	f.Int(prefix+".max-broadcaster-queue-size", DefaultTransactionStreamerConfig.MaxBroadcastQueueSize, "maximum cache of pending broadcaster messages")
	f.Int64(prefix+".max-reorg-resequence-depth", DefaultTransactionStreamerConfig.MaxReorgResequenceDepth, "maximum number of messages to attempt to resequence on reorg (0 = never resequence, -1 = always resequence)")
	f.Duration(prefix+".execute-message-loop-delay", DefaultTransactionStreamerConfig.ExecuteMessageLoopDelay, "delay when polling calls to execute messages")
}

func NewTransactionStreamer(
	db ethdb.Database,
	chainConfig *params.ChainConfig,
	exec execution.ExecutionSequencer,
	broadcastServer *broadcaster.Broadcaster,
	fatalErrChan chan<- error,
	config TransactionStreamerConfigFetcher,
) (*TransactionStreamer, error) {
	streamer := &TransactionStreamer{
		exec:               exec,
		chainConfig:        chainConfig,
		db:                 db,
		newMessageNotifier: make(chan struct{}, 1),
		broadcastServer:    broadcastServer,
		fatalErrChan:       fatalErrChan,
		config:             config,
	}
	streamer.exec.SetTransactionStreamer(streamer)
	err := streamer.cleanupInconsistentState()
	if err != nil {
		return nil, err
	}
	return streamer, nil
}

// Encodes a uint64 as bytes in a lexically sortable manner for database iteration.
// Generally this is only used for database keys, which need sorted.
// A shorter RLP encoding is usually used for database values.
func uint64ToKey(x uint64) []byte {
	data := make([]byte, 8)
	binary.BigEndian.PutUint64(data, x)
	return data
}

func (s *TransactionStreamer) SetBlockValidator(validator *staker.BlockValidator) {
	if s.Started() {
		panic("trying to set coordinator after start")
	}
	if s.validator != nil {
		panic("trying to set coordinator when already set")
	}
	s.validator = validator
}

func (s *TransactionStreamer) SetSeqCoordinator(coordinator *SeqCoordinator) {
	if s.Started() {
		panic("trying to set coordinator after start")
	}
	if s.coordinator != nil {
		panic("trying to set coordinator when already set")
	}
	s.coordinator = coordinator
}

func (s *TransactionStreamer) SetInboxReaders(inboxReader *InboxReader, delayedBridge *DelayedBridge) {
	if s.Started() {
		panic("trying to set inbox reader after start")
	}
	if s.inboxReader != nil || s.delayedBridge != nil {
		panic("trying to set inbox reader when already set")
	}
	s.inboxReader = inboxReader
	s.delayedBridge = delayedBridge
}

func (s *TransactionStreamer) cleanupInconsistentState() error {
	// If it doesn't exist yet, set the message count to 0
	hasMessageCount, err := s.db.Has(messageCountKey)
	if err != nil {
		return err
	}
	if !hasMessageCount {
		err := setMessageCount(s.db, 0)
		if err != nil {
			return err
		}
	}
	// TODO remove trailing messageCountToMessage and messageCountToBlockPrefix entries
	return nil
}

func (s *TransactionStreamer) ReorgTo(count arbutil.MessageIndex) error {
	return s.ReorgToAndEndBatch(s.db.NewBatch(), count)
}

func (s *TransactionStreamer) ReorgToAndEndBatch(batch ethdb.Batch, count arbutil.MessageIndex) error {
	s.insertionMutex.Lock()
	defer s.insertionMutex.Unlock()
	err := s.reorg(batch, count, nil)
	if err != nil {
		return err
	}
	err = batch.Write()
	if err != nil {
		return err
	}
	return nil
}

func deleteStartingAt(db ethdb.Database, batch ethdb.Batch, prefix []byte, minKey []byte) error {
	iter := db.NewIterator(prefix, minKey)
	defer iter.Release()
	for iter.Next() {
		err := batch.Delete(iter.Key())
		if err != nil {
			return err
		}
	}
	return iter.Error()
}

// The insertion mutex must be held. This acquires the reorg mutex.
// Note: oldMessages will be empty if reorgHook is nil
func (s *TransactionStreamer) reorg(batch ethdb.Batch, count arbutil.MessageIndex, newMessages []arbostypes.MessageWithMetadata) error {
	if count == 0 {
		return errors.New("cannot reorg out init message")
	}
	lastDelayedSeqNum, err := s.getPrevPrevDelayedRead(count)
	if err != nil {
		return err
	}
	var oldMessages []*arbostypes.MessageWithMetadata

	targetMsgCount, err := s.GetMessageCount()
	if err != nil {
		return err
	}
	config := s.config()
	maxResequenceMsgCount := count + arbutil.MessageIndex(config.MaxReorgResequenceDepth)
	if config.MaxReorgResequenceDepth >= 0 && maxResequenceMsgCount < targetMsgCount {
		log.Error(
			"unable to re-sequence all old messages because there are too many",
			"reorgingToCount", count,
			"removingMessages", targetMsgCount-count,
			"maxReorgResequenceDepth", config.MaxReorgResequenceDepth,
		)
		targetMsgCount = maxResequenceMsgCount
	}
	for i := count; i < targetMsgCount; i++ {
		oldMessage, err := s.GetMessage(i)
		if err != nil {
			log.Error("unable to lookup old message for re-sequencing", "position", i, "err", err)
			break
		}

		if oldMessage.Message == nil || oldMessage.Message.Header == nil {
			continue
		}

		header := oldMessage.Message.Header

		if header.RequestId != nil {
			// This is a delayed message
			delayedSeqNum := header.RequestId.Big().Uint64()
			if delayedSeqNum+1 != oldMessage.DelayedMessagesRead {
				log.Error("delayed message header RequestId doesn't match database DelayedMessagesRead", "header", oldMessage.Message.Header, "delayedMessagesRead", oldMessage.DelayedMessagesRead)
				continue
			}
			if delayedSeqNum != lastDelayedSeqNum {
				// This is the wrong position for the delayed message
				continue
			}
			if s.inboxReader != nil {
				// this is a delayed message. Should be resequenced if all 3 agree:
				// oldMessage, accumulator stored in tracker, and the message re-read from l1
				expectedAcc, err := s.inboxReader.tracker.GetDelayedAcc(delayedSeqNum)
				if err != nil {
					if !strings.Contains(err.Error(), "not found") {
						log.Error("reorg-resequence: failed to read expected accumulator", "err", err)
					}
					continue
				}
				msgBlockNum := new(big.Int).SetUint64(oldMessage.Message.Header.BlockNumber)
				delayedInBlock, err := s.delayedBridge.LookupMessagesInRange(s.GetContext(), msgBlockNum, msgBlockNum, nil)
				if err != nil {
					log.Error("reorg-resequence: failed to serialize old delayed message from database", "err", err)
					continue
				}
				messageFound := false
			delayedInBlockLoop:
				for _, delayedFound := range delayedInBlock {
					if delayedFound.Message.Header.RequestId.Big().Uint64() != delayedSeqNum {
						continue delayedInBlockLoop
					}
					if expectedAcc == delayedFound.AfterInboxAcc() && delayedFound.Message.Equals(oldMessage.Message) {
						messageFound = true
					}
					break delayedInBlockLoop
				}
				if !messageFound {
					continue
				}
			}
			lastDelayedSeqNum++
		}

		oldMessages = append(oldMessages, oldMessage)
	}

	s.reorgMutex.Lock()
	defer s.reorgMutex.Unlock()

	err = s.exec.Reorg(count, newMessages, oldMessages)
	if err != nil {
		return err
	}

	if s.validator != nil {
		err = s.validator.Reorg(s.GetContext(), count)
		if err != nil {
			return err
		}
	}

	err = deleteStartingAt(s.db, batch, messagePrefix, uint64ToKey(uint64(count)))
	if err != nil {
		return err
	}

	return setMessageCount(batch, count)
}

func setMessageCount(batch ethdb.KeyValueWriter, count arbutil.MessageIndex) error {
	countBytes, err := rlp.EncodeToBytes(count)
	if err != nil {
		return err
	}
	err = batch.Put(messageCountKey, countBytes)
	if err != nil {
		return err
	}
	sharedmetrics.UpdateSequenceNumberGauge(count)

	return nil
}

func dbKey(prefix []byte, pos uint64) []byte {
	var key []byte
	key = append(key, prefix...)
	key = append(key, uint64ToKey(pos)...)
	return key
}

// Note: if changed to acquire the mutex, some internal users may need to be updated to a non-locking version.
func (s *TransactionStreamer) GetMessage(seqNum arbutil.MessageIndex) (*arbostypes.MessageWithMetadata, error) {
	key := dbKey(messagePrefix, uint64(seqNum))
	data, err := s.db.Get(key)
	if err != nil {
		return nil, err
	}
	var message arbostypes.MessageWithMetadata
	err = rlp.DecodeBytes(data, &message)
	if err != nil {
		return nil, err
	}

	return &message, nil
}

// Note: if changed to acquire the mutex, some internal users may need to be updated to a non-locking version.
func (s *TransactionStreamer) GetMessageCount() (arbutil.MessageIndex, error) {
	posBytes, err := s.db.Get(messageCountKey)
	if err != nil {
		return 0, err
	}
	var pos uint64
	err = rlp.DecodeBytes(posBytes, &pos)
	if err != nil {
		return 0, err
	}
	return arbutil.MessageIndex(pos), nil
}

func (s *TransactionStreamer) GetProcessedMessageCount() (arbutil.MessageIndex, error) {
	msgCount, err := s.GetMessageCount()
	if err != nil {
		return 0, err
	}
	digestedHead, err := s.exec.HeadMessageNumber()
	if err != nil {
		return 0, err
	}
	if msgCount > digestedHead+1 {
		return digestedHead + 1, nil
	}
	return msgCount, nil
}

func (s *TransactionStreamer) AddMessages(pos arbutil.MessageIndex, messagesAreConfirmed bool, messages []arbostypes.MessageWithMetadata) error {
	return s.AddMessagesAndEndBatch(pos, messagesAreConfirmed, messages, nil)
}

func (s *TransactionStreamer) AddBroadcastMessages(feedMessages []*broadcaster.BroadcastFeedMessage) error {
	if len(feedMessages) == 0 {
		return nil
	}
	broadcastStartPos := feedMessages[0].SequenceNumber
	var messages []arbostypes.MessageWithMetadata
	broadcastAfterPos := broadcastStartPos
	for _, feedMessage := range feedMessages {
		if broadcastAfterPos != feedMessage.SequenceNumber {
			return fmt.Errorf("invalid sequence number %v, expected %v", feedMessage.SequenceNumber, broadcastAfterPos)
		}
		if feedMessage.Message.Message == nil || feedMessage.Message.Message.Header == nil {
			return fmt.Errorf("invalid feed message at sequence number %v", feedMessage.SequenceNumber)
		}
		messages = append(messages, feedMessage.Message)
		broadcastAfterPos++
	}

	s.insertionMutex.Lock()
	defer s.insertionMutex.Unlock()

	var feedReorg bool
	var err error
	// Skip any messages already in the database
	// prevDelayedRead set to 0 because it's only used to compute the output prevDelayedRead which is not used here
	// Messages from feed are not confirmed, so confirmedMessageCount is 0 and confirmedReorg can be ignored
	dups, feedReorg, oldMsg, err := s.countDuplicateMessages(broadcastStartPos, messages, nil)
	if err != nil {
		return err
	}
	messages = messages[dups:]
	broadcastStartPos += arbutil.MessageIndex(dups)
	if oldMsg != nil {
		s.logReorg(broadcastStartPos, oldMsg, &messages[0], false)
	}
	if len(messages) == 0 {
		// No new messages received
		return nil
	}

	if len(s.broadcasterQueuedMessages) == 0 || (feedReorg && !s.broadcasterQueuedMessagesActiveReorg) {
		// Empty cache or feed different from database, save current feed messages until confirmed L1 messages catch up.
		s.broadcasterQueuedMessages = messages
		atomic.StoreUint64(&s.broadcasterQueuedMessagesPos, uint64(broadcastStartPos))
		s.broadcasterQueuedMessagesActiveReorg = feedReorg
	} else {
		broadcasterQueuedMessagesPos := arbutil.MessageIndex(atomic.LoadUint64(&s.broadcasterQueuedMessagesPos))
		if broadcasterQueuedMessagesPos >= broadcastStartPos {
			// Feed messages older than cache
			s.broadcasterQueuedMessages = messages
			atomic.StoreUint64(&s.broadcasterQueuedMessagesPos, uint64(broadcastStartPos))
			s.broadcasterQueuedMessagesActiveReorg = feedReorg
		} else if broadcasterQueuedMessagesPos+arbutil.MessageIndex(len(s.broadcasterQueuedMessages)) == broadcastStartPos {
			// Feed messages can be added directly to end of cache
			maxQueueSize := s.config().MaxBroadcastQueueSize
			if maxQueueSize == 0 || len(s.broadcasterQueuedMessages) <= maxQueueSize {
				s.broadcasterQueuedMessages = append(s.broadcasterQueuedMessages, messages...)
			}
			broadcastStartPos = broadcasterQueuedMessagesPos
			// Do not change existing reorg state
		} else {
			if len(s.broadcasterQueuedMessages) > 0 {
				log.Warn(
					"broadcaster queue jumped positions",
					"queuedMessages", len(s.broadcasterQueuedMessages),
					"expectedNextPos", broadcasterQueuedMessagesPos+arbutil.MessageIndex(len(s.broadcasterQueuedMessages)),
					"gotPos", broadcastStartPos,
				)
			}
			s.broadcasterQueuedMessages = messages
			atomic.StoreUint64(&s.broadcasterQueuedMessagesPos, uint64(broadcastStartPos))
			s.broadcasterQueuedMessagesActiveReorg = feedReorg
		}
	}

	if s.broadcasterQueuedMessagesActiveReorg || len(s.broadcasterQueuedMessages) == 0 {
		// Broadcaster never triggered reorg or no messages to add
		return nil
	}

	if broadcastStartPos > 0 {
		_, err := s.GetMessage(broadcastStartPos - 1)
		if err != nil {
			if !errors.Is(err, leveldb.ErrNotFound) {
				return err
			}
			// Message before current message doesn't exist in database, so don't add current messages yet
			return nil
		}
	}

	err = s.addMessagesAndEndBatchImpl(broadcastStartPos, false, nil, nil)
	if err != nil {
		return fmt.Errorf("error adding pending broadcaster messages: %w", err)
	}

	return nil
}

// AddFakeInitMessage should only be used for testing or running a local dev node
func (s *TransactionStreamer) AddFakeInitMessage() error {
	return s.AddMessages(0, false, []arbostypes.MessageWithMetadata{{
		Message: &arbostypes.L1IncomingMessage{
			Header: &arbostypes.L1IncomingMessageHeader{
				Kind:      arbostypes.L1MessageType_Initialize,
				RequestId: &common.Hash{},
				L1BaseFee: common.Big0,
			},
			L2msg: math.U256Bytes(s.chainConfig.ChainID),
		},
		DelayedMessagesRead: 1,
	}})
}

// Used in redis tests
func (s *TransactionStreamer) GetMessageCountSync(t *testing.T) (arbutil.MessageIndex, error) {
	s.insertionMutex.Lock()
	defer s.insertionMutex.Unlock()
	return s.GetMessageCount()
}

func endBatch(batch ethdb.Batch) error {
	if batch == nil {
		return nil
	}
	return batch.Write()
}

func (s *TransactionStreamer) AddMessagesAndEndBatch(pos arbutil.MessageIndex, messagesAreConfirmed bool, messages []arbostypes.MessageWithMetadata, batch ethdb.Batch) error {
	if messagesAreConfirmed {
		s.reorgMutex.RLock()
		dups, _, _, err := s.countDuplicateMessages(pos, messages, nil)
		s.reorgMutex.RUnlock()
		if err != nil {
			return err
		}
		if dups == len(messages) {
			return endBatch(batch)
		}
		// cant keep reorg lock when catching insertionMutex.
		// we have to re-evaluate all messages
		// happy cases for confirmed messages:
		// 1: were previously in feed. We saved work
		// 2: are new (syncing). We wasted very little work.
	}
	s.insertionMutex.Lock()
	defer s.insertionMutex.Unlock()

	return s.addMessagesAndEndBatchImpl(pos, messagesAreConfirmed, messages, batch)
}

func (s *TransactionStreamer) getPrevPrevDelayedRead(pos arbutil.MessageIndex) (uint64, error) {
	var prevDelayedRead uint64
	if pos > 0 {
		prevMsg, err := s.GetMessage(pos - 1)
		if err != nil {
			return 0, fmt.Errorf("failed to get previous message for pos %d: %w", pos, err)
		}
		prevDelayedRead = prevMsg.DelayedMessagesRead
	}

	return prevDelayedRead, nil
}

func (s *TransactionStreamer) countDuplicateMessages(
	pos arbutil.MessageIndex,
	messages []arbostypes.MessageWithMetadata,
	batch *ethdb.Batch,
) (int, bool, *arbostypes.MessageWithMetadata, error) {
	curMsg := 0
	for {
		if len(messages) == curMsg {
			break
		}
		key := dbKey(messagePrefix, uint64(pos))
		hasMessage, err := s.db.Has(key)
		if err != nil {
			return 0, false, nil, err
		}
		if !hasMessage {
			break
		}
		haveMessage, err := s.db.Get(key)
		if err != nil {
			return 0, false, nil, err
		}
		nextMessage := messages[curMsg]
		wantMessage, err := rlp.EncodeToBytes(nextMessage)
		if err != nil {
			return 0, false, nil, err
		}
		if !bytes.Equal(haveMessage, wantMessage) {
			// Current message does not exactly match message in database
			var dbMessageParsed arbostypes.MessageWithMetadata
			err := rlp.DecodeBytes(haveMessage, &dbMessageParsed)
			if err != nil {
				log.Warn("TransactionStreamer: Reorg detected! (failed parsing db message)",
					"pos", pos,
					"err", err,
				)
				return curMsg, true, nil, nil
			} else {
				var duplicateMessage bool
				if nextMessage.Message != nil {
					if dbMessageParsed.Message.BatchGasCost == nil || nextMessage.Message.BatchGasCost == nil {
						// Remove both of the batch gas costs and see if the messages still differ
						nextMessageCopy := nextMessage
						nextMessageCopy.Message = new(arbostypes.L1IncomingMessage)
						*nextMessageCopy.Message = *nextMessage.Message
						batchGasCostBkup := dbMessageParsed.Message.BatchGasCost
						dbMessageParsed.Message.BatchGasCost = nil
						nextMessageCopy.Message.BatchGasCost = nil
						if reflect.DeepEqual(dbMessageParsed, nextMessageCopy) {
							// Actually this isn't a reorg; only the batch gas costs differed
							duplicateMessage = true
							// If possible - update the message in the database to add the gas cost cache.
							if batch != nil && nextMessage.Message.BatchGasCost != nil {
								if *batch == nil {
									*batch = s.db.NewBatch()
								}
								err = s.writeMessage(pos, nextMessage, *batch)
								if err != nil {
									return 0, false, nil, err
								}
							}
						}
						dbMessageParsed.Message.BatchGasCost = batchGasCostBkup
					}
				}

				if !duplicateMessage {
					return curMsg, true, &dbMessageParsed, nil
				}
			}
		}

		curMsg++
		pos++
	}

	return curMsg, false, nil, nil
}

func (s *TransactionStreamer) logReorg(pos arbutil.MessageIndex, dbMsg *arbostypes.MessageWithMetadata, newMsg *arbostypes.MessageWithMetadata, confirmed bool) {
	sendLog := confirmed
	if time.Now().After(s.nextAllowedFeedReorgLog) {
		sendLog = true
	}
	if sendLog {
		s.nextAllowedFeedReorgLog = time.Now().Add(time.Minute)
		log.Warn("TransactionStreamer: Reorg detected!",
			"confirmed", confirmed,
			"pos", pos,
			"got-delayed", newMsg.DelayedMessagesRead,
			"got-header", newMsg.Message.Header,
			"db-delayed", dbMsg.DelayedMessagesRead,
			"db-header", dbMsg.Message.Header,
		)
	}

}

func (s *TransactionStreamer) addMessagesAndEndBatchImpl(messageStartPos arbutil.MessageIndex, messagesAreConfirmed bool, messages []arbostypes.MessageWithMetadata, batch ethdb.Batch) error {
	var confirmedReorg bool
	var oldMsg *arbostypes.MessageWithMetadata
	var lastDelayedRead uint64
	var hasNewConfirmedMessages bool

	messagesAfterPos := messageStartPos + arbutil.MessageIndex(len(messages))
	broadcastStartPos := arbutil.MessageIndex(atomic.LoadUint64(&s.broadcasterQueuedMessagesPos))

	if messagesAreConfirmed {
		var duplicates int
		var err error
		duplicates, confirmedReorg, oldMsg, err = s.countDuplicateMessages(messageStartPos, messages, &batch)
		if err != nil {
			return err
		}
		if duplicates > 0 {
			lastDelayedRead = messages[duplicates-1].DelayedMessagesRead
			messages = messages[duplicates:]
			messageStartPos += arbutil.MessageIndex(duplicates)
		}
		if len(messages) > 0 {
			hasNewConfirmedMessages = true
		}
	}

	clearQueueOnSuccess := false
	if (s.broadcasterQueuedMessagesActiveReorg && messageStartPos <= broadcastStartPos) ||
		(!s.broadcasterQueuedMessagesActiveReorg && broadcastStartPos <= messagesAfterPos) {
		// Active broadcast reorg and L1 messages at or before start of broadcast messages
		// Or no active broadcast reorg and broadcast messages start before or immediately after last L1 message
		if messagesAfterPos >= broadcastStartPos {
			broadcastSliceIndex := int(messagesAfterPos - broadcastStartPos)
			if broadcastSliceIndex < len(s.broadcasterQueuedMessages) {
				// Some cached feed messages can be used
				messages = append(messages, s.broadcasterQueuedMessages[broadcastSliceIndex:]...)
			}
		}

		// L1 used or replaced broadcast cache items
		clearQueueOnSuccess = true
	}

	var feedReorg bool
	if !hasNewConfirmedMessages {
		var duplicates int
		var err error
		duplicates, feedReorg, oldMsg, err = s.countDuplicateMessages(messageStartPos, messages, nil)
		if err != nil {
			return err
		}
		if duplicates > 0 {
			lastDelayedRead = messages[duplicates-1].DelayedMessagesRead
			messages = messages[duplicates:]
			messageStartPos += arbutil.MessageIndex(duplicates)
		}
	}
	if oldMsg != nil {
		s.logReorg(messageStartPos, oldMsg, &messages[0], confirmedReorg)
	}

	if feedReorg {
		// Never allow feed to reorg confirmed messages
		// Note that any remaining messages must be feed messages, so we're done here
		return endBatch(batch)
	}

	if lastDelayedRead == 0 {
		var err error
		lastDelayedRead, err = s.getPrevPrevDelayedRead(messageStartPos)
		if err != nil {
			return err
		}
	}

	// Validate delayed message counts of remaining messages
	for i, msg := range messages {
		msgPos := messageStartPos + arbutil.MessageIndex(i)
		diff := msg.DelayedMessagesRead - lastDelayedRead
		if diff != 0 && diff != 1 {
			return fmt.Errorf("attempted to insert jump from %v delayed messages read to %v delayed messages read at message index %v", lastDelayedRead, msg.DelayedMessagesRead, msgPos)
		}
		lastDelayedRead = msg.DelayedMessagesRead
		if msg.Message == nil {
			return fmt.Errorf("attempted to insert nil message at position %v", msgPos)
		}
	}

	if confirmedReorg {
		reorgBatch := s.db.NewBatch()
		err := s.reorg(reorgBatch, messageStartPos, messages)
		if err != nil {
			return err
		}
		err = reorgBatch.Write()
		if err != nil {
			return err
		}
	}
	if len(messages) == 0 {
		return endBatch(batch)
	}

	err := s.writeMessages(messageStartPos, messages, batch)
	if err != nil {
		return err
	}

	if clearQueueOnSuccess {
		s.broadcasterQueuedMessages = s.broadcasterQueuedMessages[:0]
		atomic.StoreUint64(&s.broadcasterQueuedMessagesPos, 0)
		s.broadcasterQueuedMessagesActiveReorg = false
	}

	return nil
}

func (s *TransactionStreamer) FetchBatch(batchNum uint64) ([]byte, error) {
	return s.inboxReader.GetSequencerMessageBytes(context.TODO(), batchNum)
}

// The caller must hold the insertionMutex
func (s *TransactionStreamer) ExpectChosenSequencer() error {
	if s.coordinator != nil {
		if !s.coordinator.CurrentlyChosen() {
			return fmt.Errorf("%w: not main sequencer", execution.ErrRetrySequencer)
		}
	}
	return nil
}

func (s *TransactionStreamer) WriteMessageFromSequencer(pos arbutil.MessageIndex, msgWithMeta arbostypes.MessageWithMetadata) error {
	if err := s.ExpectChosenSequencer(); err != nil {
		return err
	}
	if !s.insertionMutex.TryLock() {
		return execution.ErrSequencerInsertLockTaken
	}
	defer s.insertionMutex.Unlock()

	msgCount, err := s.GetMessageCount()
	if err != nil {
		return err
	}

	if msgCount != pos {
		return fmt.Errorf("wrong pos got %d expected %d", pos, msgCount)
	}

	if s.coordinator != nil {
		if err := s.coordinator.SequencingMessage(pos, &msgWithMeta); err != nil {
			return err
		}
	}

	if err := s.writeMessages(pos, []arbostypes.MessageWithMetadata{msgWithMeta}, nil); err != nil {
		return err
	}

	if s.broadcastServer != nil {
		if err := s.broadcastServer.BroadcastSingle(msgWithMeta, pos); err != nil {
			log.Error("failed broadcasting message", "pos", pos, "err", err)
		}
	}

	return nil
}

func (s *TransactionStreamer) GetGenesisBlockNumber() (uint64, error) {
	return s.chainConfig.ArbitrumChainParams.GenesisBlockNum, nil
}

// PauseReorgs until a matching call to ResumeReorgs (may be called concurrently)
func (s *TransactionStreamer) PauseReorgs() {
	s.reorgMutex.RLock()
}

func (s *TransactionStreamer) ResumeReorgs() {
	s.reorgMutex.RUnlock()
}

func (s *TransactionStreamer) writeMessage(pos arbutil.MessageIndex, msg arbostypes.MessageWithMetadata, batch ethdb.Batch) error {
	key := dbKey(messagePrefix, uint64(pos))
	msgBytes, err := rlp.EncodeToBytes(msg)
	if err != nil {
		return err
	}
	return batch.Put(key, msgBytes)
}

// The mutex must be held, and pos must be the latest message count.
// `batch` may be nil, which initializes a new batch. The batch is closed out in this function.
func (s *TransactionStreamer) writeMessages(pos arbutil.MessageIndex, messages []arbostypes.MessageWithMetadata, batch ethdb.Batch) error {
	if batch == nil {
		batch = s.db.NewBatch()
	}
	for i, msg := range messages {
		err := s.writeMessage(pos+arbutil.MessageIndex(i), msg, batch)
		if err != nil {
			return err
		}
	}

	err := setMessageCount(batch, pos+arbutil.MessageIndex(len(messages)))
	if err != nil {
		return err
	}
	err = batch.Write()
	if err != nil {
		return err
	}

	select {
	case s.newMessageNotifier <- struct{}{}:
	default:
	}

	return nil
}

// TODO: eventually there will be a table maintained by txStreamer itself
func (s *TransactionStreamer) ResultAtCount(count arbutil.MessageIndex) (*execution.MessageResult, error) {
	if count == 0 {
		return &execution.MessageResult{}, nil
	}
	return s.exec.ResultAtPos(count - 1)
}

// return value: true if should be called again immediately
func (s *TransactionStreamer) executeNextMsg(ctx context.Context, exec execution.ExecutionSequencer) bool {
	if ctx.Err() != nil {
		return false
	}
	if !s.reorgMutex.TryRLock() {
		return false
	}
	defer s.reorgMutex.RUnlock()
	prevMessageCount := s.execLastMsgCount
	msgCount, err := s.GetMessageCount()
	if err != nil {
		log.Error("feedOneMsg failed to get message count", "err", err)
		return false
	}
	s.execLastMsgCount = prevMessageCount
	pos, err := s.exec.HeadMessageNumber()
	if err != nil {
		log.Error("feedOneMsg failed to get exec engine message count", "err", err)
		return false
	}
	pos++
	if pos >= msgCount {
		return false
	}
	msg, err := s.GetMessage(pos)
	if err != nil {
		log.Error("feedOneMsg failed to readMessage", "err", err, "pos", pos)
		return false
	}
	err = s.exec.DigestMessage(pos, msg)
	if err != nil {
		logger := log.Warn
		if prevMessageCount < msgCount {
			logger = log.Debug
		}
		logger("feedOneMsg failed to send message to execEngine", "err", err, "pos", pos)
		return false
	}
	return pos+1 < msgCount
}

func (s *TransactionStreamer) executeMessages(ctx context.Context, ignored struct{}) time.Duration {
	if s.executeNextMsg(ctx, s.exec) {
		return 0
	}
	return s.config().ExecuteMessageLoopDelay
}

func (s *TransactionStreamer) Start(ctxIn context.Context) error {
	s.StopWaiter.Start(ctxIn, s)
	return stopwaiter.CallIterativelyWith[struct{}](&s.StopWaiterSafe, s.executeMessages, s.newMessageNotifier)
}<|MERGE_RESOLUTION|>--- conflicted
+++ resolved
@@ -41,16 +41,10 @@
 type TransactionStreamer struct {
 	stopwaiter.StopWaiter
 
-<<<<<<< HEAD
-	chainConfig *params.ChainConfig
-	exec        execution.ExecutionSequencer
-	validator   *staker.BlockValidator
-=======
 	chainConfig      *params.ChainConfig
-	exec             *execution.ExecutionEngine
+	exec             execution.ExecutionSequencer
 	execLastMsgCount arbutil.MessageIndex
 	validator        *staker.BlockValidator
->>>>>>> 329611ea
 
 	db           ethdb.Database
 	fatalErrChan chan<- error
