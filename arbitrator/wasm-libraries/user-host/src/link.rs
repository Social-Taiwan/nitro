--- conflicted
+++ resolved
@@ -9,13 +9,8 @@
 };
 use go_abi::GoStack;
 use prover::{
-<<<<<<< HEAD
     binary::WasmBinary,
     programs::config::{CompileConfig, PricingParams, StylusConfig},
-=======
-    programs::config::{PricingParams, StylusConfig},
-    Machine,
->>>>>>> 87f3673c
 };
 use std::mem;
 
@@ -40,22 +35,17 @@
 #[repr(C, align(256))]
 struct MemoryLeaf([u8; 32]);
 
-<<<<<<< HEAD
-/// Compiles and instruments user wasm.
-/// Safety: λ(wasm []byte, version, debug u32, pageLimit u16, machineHash []byte) (module *Module, footprint u16, err *Vec<u8>)
-=======
 /// Compiles and instruments a user wasm.
 ///
 /// # Safety
 ///
 /// The Go compiler expects the call to take the form
-///     λ(wasm []byte, pageLimit, version u16, debug u32) (mach *Machine, info WasmInfo, err *Vec<u8>)
+///     λ(wasm []byte, pageLimit, version u16, debug u32, machineHash []byte) (module *Module, info WasmInfo, err *Vec<u8>)
 ///
 /// These values are placed on the stack as follows
 ///     stack:  || wasm... || pageLimit | version | debug || mach ptr || info... || err ptr ||
 ///     info:   || footprint | 2 pad | size ||
 ///
->>>>>>> 87f3673c
 #[no_mangle]
 pub unsafe extern "C" fn go__github_com_offchainlabs_nitro_arbos_programs_compileUserWasmRustImpl(
     sp: usize,
@@ -63,29 +53,9 @@
     let mut sp = GoStack::new(sp);
     let wasm = sp.read_go_slice_owned();
     let page_limit = sp.read_u16();
-<<<<<<< HEAD
-    sp.skip_space();
-    let (out_hash_ptr, out_hash_len) = sp.read_go_slice();
-=======
     let version = sp.read_u16();
     let debug = sp.read_bool32();
->>>>>>> 87f3673c
-
-    match Machine::new_user_stub(&wasm, page_limit, version, debug) {
-        Ok((machine, info)) => {
-            let footprint = info.footprint;
-            let size = info.size;
-            sp.write_ptr(heapify(machine));
-            sp.write_u16(footprint).skip_u16().write_u32(size); // wasm info
-            sp.write_nullptr();
-        }
-        Err(error) => {
-            sp.write_nullptr();
-            sp.skip_space(); // skip wasm info
-            sp.write_ptr(heapify(error.debug_bytes()));
-        }
-    }
-<<<<<<< HEAD
+    let (out_hash_ptr, out_hash_len) = sp.read_go_slice();
 
     let compile = CompileConfig::version(version, debug);
     let (bin, stylus_data, footprint) = match WasmBinary::parse_user(&wasm, page_limit, &compile) {
@@ -109,25 +79,18 @@
 }
 
 /// Links and executes a user wasm.
-/// λ(module *Module, calldata []byte, params *Config, evmApi []byte, evmData *EvmData, gas *u64, root *[32]byte)
-///     -> (status byte, out *Vec<u8>)
-=======
-}
-
-/// Links and executes a user wasm.
 ///
 /// # Safety
 ///
 /// The Go compiler expects the call to take the form
 ///     λ(
-///           mach *Machine, calldata []byte, params *Configs, evmApi []byte, evmData: *EvmData,
+///           module *Module, calldata []byte, params *Configs, evmApi []byte, evmData: *EvmData,
 ///           gas *u64, root *[32]byte
 ///     ) -> (status byte, out *Vec<u8>)
 ///
 /// These values are placed on the stack as follows
-///     || mach || calldata... || params || evmApi... || evmData || gas || root || status | 3 pad | out ptr ||
-///
->>>>>>> 87f3673c
+///     || module || calldata... || params || evmApi... || evmData || gas || root || status | 3 pad | out ptr ||
+///
 #[no_mangle]
 pub unsafe extern "C" fn go__github_com_offchainlabs_nitro_arbos_programs_callUserWasmRustImpl(
     sp: usize,
@@ -144,23 +107,10 @@
     let pricing = config.pricing;
     let ink = pricing.gas_to_ink(wavm::caller_load64(gas));
 
-<<<<<<< HEAD
     // link the program and ready its instrumentation
     let module = wavm_link_module(&MemoryLeaf(compiled_hash));
     program_set_ink(module, ink);
     program_set_stack(module, config.max_depth);
-=======
-    // compute the module root, or accept one from the caller
-    let root = sp.read_go_ptr();
-    let root = (root != 0).then(|| wavm::read_bytes32(root));
-    let module = root.unwrap_or_else(|| machine.main_module_hash());
-    let (main, internals) = machine.program_info();
-
-    // link the program and ready its instrumentation
-    let module = wavm_link_module(&MemoryLeaf(module.0));
-    program_set_ink(module, internals, ink);
-    program_set_stack(module, internals, config.max_depth);
->>>>>>> 87f3673c
 
     // provide arguments
     let args_len = calldata.len();
