--- conflicted
+++ resolved
@@ -6,25 +6,15 @@
 use crate::{
     binary, host,
     machine::{Function, InboxIdentifier},
-<<<<<<< HEAD
     programs::StylusGlobals,
+    utils,
     value::{ArbValueType, FunctionType, IntegerValType},
     wavm::{wasm_to_wavm, IBinOpType, Instruction, Opcode},
 };
 use arbutil::{evm::user::UserOutcomeKind, Color};
-use eyre::{bail, Result};
-use lazy_static::lazy_static;
-use std::{collections::HashMap, path::Path};
-=======
-    utils,
-    value::{ArbValueType, FunctionType},
-    wavm::{wasm_to_wavm, Instruction, Opcode},
-};
-use arbutil::Color;
 use eyre::{bail, ErrReport, Result};
 use lazy_static::lazy_static;
-use std::{collections::HashMap, str::FromStr};
->>>>>>> 737add4a
+use std::{collections::HashMap, path::Path, str::FromStr};
 
 /// Represents the internal hostio functions a module may have.
 #[derive(Clone, Copy)]
@@ -36,14 +26,11 @@
     WavmCallerStore32,
     MemoryFill,
     MemoryCopy,
-<<<<<<< HEAD
-    UserGasLeft,
-    UserGasStatus,
-    UserSetGas,
+    UserInkLeft,
+    UserInkStatus,
+    UserSetInk,
     UserStackLeft,
     UserSetStack,
-=======
->>>>>>> 737add4a
 }
 
 impl InternalFunc {
@@ -55,36 +42,18 @@
                 FunctionType::new(vec![$($args),*], vec![$($outs),*])
             };
         }
-        match self {
-<<<<<<< HEAD
-            WavmCallerLoad8 | WavmCallerLoad32 => func!([I32], [I32]),
+        #[rustfmt::skip]
+        let ty = match self {
+            WavmCallerLoad8  | WavmCallerLoad32  => func!([I32], [I32]),
             WavmCallerStore8 | WavmCallerStore32 => func!([I32, I32], []),
-            MemoryFill => func!([I32, I32, I32], []),
-            MemoryCopy => func!([I32, I32, I32], []),
-            UserGasLeft => func!([], [I64]),
-            UserGasStatus => func!([], [I32]),
-            UserSetGas => func!([I64, I32], []),
-            UserStackLeft => func!([], [I32]),
-            UserSetStack => func!([I32], []),
-        }
-    }
-}
-
-pub fn get_impl(module: &str, name: &str) -> Result<(Function, bool)> {
-    macro_rules! func {
-        () => {
-            FunctionType::default()
+            MemoryFill       | MemoryCopy        => func!([I32, I32, I32], []),
+            UserInkLeft   => func!([], [I64]),      // λ() → ink_left
+            UserInkStatus => func!([], [I32]),      // λ() → ink_status
+            UserSetInk    => func!([I64, I32], []), // λ(ink_left, ink_status)
+            UserStackLeft => func!([], [I32]),      // λ() → stack_left
+            UserSetStack  => func!([I32], []),      // λ(stack_left)
         };
-        ([$($args:expr),*]) => {
-            FunctionType::new(vec![$($args),*], vec![])
-        };
-        ([$($args:expr),*], [$($outs:expr),*]) => {
-            FunctionType::new(vec![$($args),*], vec![$($outs),*])
-=======
-            WavmCallerLoad8 | WavmCallerLoad32 => FunctionType::new(vec![I32], vec![I32]),
-            WavmCallerStore8 | WavmCallerStore32 => FunctionType::new(vec![I32, I32], vec![]),
-            MemoryFill | MemoryCopy => FunctionType::new(vec![I32, I32, I32], vec![]),
-        }
+        ty
     }
 }
 
@@ -102,6 +71,26 @@
     WavmReadInboxMessage,
     WavmReadDelayedInboxMessage,
     WavmHaltAndSetFinished,
+    WavmLinkModule,
+    WavmUnlinkModule,
+    ProgramInkLeft,
+    ProgramInkStatus,
+    ProgramSetInk,
+    ProgramStackLeft,
+    ProgramSetStack,
+    ProgramCallMain,
+    ConsoleLogTxt,
+    ConsoleLogI32,
+    ConsoleLogI64,
+    ConsoleLogF32,
+    ConsoleLogF64,
+    ConsoleTeeI32,
+    ConsoleTeeI64,
+    ConsoleTeeF32,
+    ConsoleTeeF64,
+    UserInkLeft,
+    UserInkStatus,
+    UserSetInk,
 }
 
 impl FromStr for Hostio {
@@ -124,6 +113,26 @@
             ("env", "wavm_read_inbox_message") => WavmReadInboxMessage,
             ("env", "wavm_read_delayed_inbox_message") => WavmReadDelayedInboxMessage,
             ("env", "wavm_halt_and_set_finished") => WavmHaltAndSetFinished,
+            ("hostio", "wavm_link_module") => WavmLinkModule,
+            ("hostio", "wavm_unlink_module") => WavmUnlinkModule,
+            ("hostio", "program_ink_left") => ProgramInkLeft,
+            ("hostio", "program_ink_status") => ProgramInkStatus,
+            ("hostio", "program_set_ink") => ProgramSetInk,
+            ("hostio", "program_stack_left") => ProgramStackLeft,
+            ("hostio", "program_set_stack") => ProgramSetStack,
+            ("hostio", "program_call_main") => ProgramCallMain,
+            ("hostio", "user_ink_left") => UserInkLeft,
+            ("hostio", "user_ink_status") => UserInkStatus,
+            ("hostio", "user_set_ink") => UserSetInk,
+            ("console", "log_txt") => ConsoleLogTxt,
+            ("console", "log_i32") => ConsoleLogI32,
+            ("console", "log_i64") => ConsoleLogI64,
+            ("console", "log_f32") => ConsoleLogF32,
+            ("console", "log_f64") => ConsoleLogF64,
+            ("console", "tee_i32") => ConsoleTeeI32,
+            ("console", "tee_i64") => ConsoleTeeI64,
+            ("console", "tee_f32") => ConsoleTeeF32,
+            ("console", "tee_f64") => ConsoleTeeF64,
             _ => bail!("no such hostio {} in {}", name.red(), module.red()),
         })
     }
@@ -160,55 +169,32 @@
             WavmReadInboxMessage        => func!([I64, I32, I32], [I32]),
             WavmReadDelayedInboxMessage => func!([I64, I32, I32], [I32]),
             WavmHaltAndSetFinished      => func!(),
->>>>>>> 737add4a
+            WavmLinkModule              => func!([I32], [I32]),           // λ(module_hash) → module
+            WavmUnlinkModule            => func!(),                       // λ()
+            ProgramInkLeft              => func!([I32, I32], [I64]),      // λ(module, internals) → ink_left
+            ProgramInkStatus            => func!([I32, I32], [I32]),      // λ(module, internals) → ink_status
+            ProgramSetInk               => func!([I32, I32, I64]),        // λ(module, internals, ink_left)
+            ProgramStackLeft            => func!([I32, I32], [I32]),      // λ(module, internals) → stack_left
+            ProgramSetStack             => func!([I32, I32, I32]),        // λ(module, internals, stack_left)
+            ProgramCallMain             => func!([I32, I32, I32], [I32]), // λ(module, main, args_len) → status
+            ConsoleLogTxt               => func!([I32, I32]),             // λ(text, len)
+            ConsoleLogI32               => func!([I32]),                  // λ(value)
+            ConsoleLogI64               => func!([I64]),                  // λ(value)
+            ConsoleLogF32               => func!([F32]),                  // λ(value)
+            ConsoleLogF64               => func!([F64]),                  // λ(value)
+            ConsoleTeeI32               => func!([I32], [I32]),           // λ(value) → value
+            ConsoleTeeI64               => func!([I64], [I64]),           // λ(value) → value
+            ConsoleTeeF32               => func!([F32], [F32]),           // λ(value) → value
+            ConsoleTeeF64               => func!([F64], [F64]),           // λ(value) → value
+            UserInkLeft                 => InternalFunc::UserInkLeft.ty(),
+            UserInkStatus               => InternalFunc::UserInkStatus.ty(),
+            UserSetInk                  => InternalFunc::UserSetInk.ty(),
         };
         ty
     }
 
-<<<<<<< HEAD
-    use ArbValueType::*;
-    use InternalFunc::*;
-    use Opcode::*;
-    #[rustfmt::skip]
-    let ty = match (module, name) {
-        ("env", "wavm_caller_load8")   => func!([I32], [I32]),
-        ("env", "wavm_caller_load32")  => func!([I32], [I32]),
-        ("env", "wavm_caller_store8")  => func!([I32, I32]),
-        ("env", "wavm_caller_store32") => func!([I32, I32]),
-        ("env", "wavm_get_globalstate_bytes32") => func!([I32, I32]),
-        ("env", "wavm_set_globalstate_bytes32") => func!([I32, I32]),
-        ("env", "wavm_get_globalstate_u64")     => func!([I32], [I64]),
-        ("env", "wavm_set_globalstate_u64")     => func!([I32, I64]),
-        ("env", "wavm_read_pre_image")          => func!([I32, I32], [I32]),
-        ("env", "wavm_read_inbox_message")      => func!([I64, I32, I32], [I32]),
-        ("env", "wavm_read_delayed_inbox_message") => func!([I64, I32, I32], [I32]),
-        ("env", "wavm_halt_and_set_finished")      => func!(),
-        ("hostio", "link_module")        => func!([I32], [I32]),           // λ(module_hash) → module
-        ("hostio", "unlink_module")      => func!(),                       // λ()
-        ("hostio", "user_ink_left")      => func!([], [I64]),              // λ() → ink_left
-        ("hostio", "user_ink_status")    => func!([], [I32]),              // λ() → ink_status
-        ("hostio", "user_set_ink")       => func!([I64, I32]),             // λ(ink_left, ink_status)
-        ("hostio", "program_ink_left")   => func!([I32, I32], [I64]),      // λ(module, internals) → ink_left
-        ("hostio", "program_ink_status") => func!([I32, I32], [I32]),      // λ(module, internals) → ink_status
-        ("hostio", "program_stack_left") => func!([I32, I32], [I32]),      // λ(module, internals) → stack_left
-        ("hostio", "program_set_ink")    => func!([I32, I32, I64]),        // λ(module, internals, ink_left)
-        ("hostio", "program_set_stack")  => func!([I32, I32, I32]),        // λ(module, internals, stack_left)
-        ("hostio", "program_call_main")  => func!([I32, I32, I32], [I32]), // λ(module, main, args_len) → status
-        ("console", "log_txt")           => func!([I32, I32]),             // λ(text, len)
-        ("console", "log_i32")           => func!([I32]),                  // λ(value)
-        ("console", "log_i64")           => func!([I64]),                  // λ(value)
-        ("console", "log_f32")           => func!([F32]),                  // λ(value)
-        ("console", "log_f64")           => func!([F64]),                  // λ(value)
-        ("console", "tee_i32")           => func!([I32], [I32]),           // λ(value) → value
-        ("console", "tee_i64")           => func!([I64], [I64]),           // λ(value) → value
-        ("console", "tee_f32")           => func!([F32], [F32]),           // λ(value) → value
-        ("console", "tee_f64")           => func!([F64], [F64]),           // λ(value) → value
-        _ => bail!("no such hostio {} in {}", name.red(), module.red()),
-    };
-=======
-    pub fn body(&self) -> Vec<Instruction> {
+    pub fn body(&self, prior: usize) -> Vec<Instruction> {
         let mut body = vec![];
->>>>>>> 737add4a
 
         macro_rules! opcode {
             ($opcode:expr) => {
@@ -219,12 +205,17 @@
             };
         }
         macro_rules! dynamic {
-            ($func:expr) => {
+            ($func:ident) => {
                 opcode!(LocalGet, 0); // module
                 opcode!(LocalGet, 1); // internals offset
-                opcode!(I32Const, $func); // relative position of the func
+                opcode!(I32Const, InternalFunc::$func); // relative position of the func
                 opcode!(IBinOp(IntegerValType::I32, IBinOpType::Add)); // absolute position of the func
                 opcode!(CrossModuleDynamicCall); // consumes module and func
+            };
+        }
+        macro_rules! intern {
+            ($func:ident) => {
+                opcode!(CallerModuleInternalCall, InternalFunc::$func);
             };
         }
 
@@ -233,21 +224,21 @@
         match self {
             WavmCallerLoad8 => {
                 opcode!(LocalGet, 0);
-                opcode!(CallerModuleInternalCall, InternalFunc::WavmCallerLoad8);
+                intern!(WavmCallerLoad8);
             }
             WavmCallerLoad32 => {
                 opcode!(LocalGet, 0);
-                opcode!(CallerModuleInternalCall, InternalFunc::WavmCallerLoad32);
+                intern!(WavmCallerLoad32);
             }
             WavmCallerStore8 => {
                 opcode!(LocalGet, 0);
                 opcode!(LocalGet, 1);
-                opcode!(CallerModuleInternalCall, InternalFunc::WavmCallerStore8);
+                intern!(WavmCallerStore8);
             }
             WavmCallerStore32 => {
                 opcode!(LocalGet, 0);
                 opcode!(LocalGet, 1);
-                opcode!(CallerModuleInternalCall, InternalFunc::WavmCallerStore32);
+                intern!(WavmCallerStore32);
             }
             WavmGetGlobalStateBytes32 => {
                 opcode!(LocalGet, 0);
@@ -288,57 +279,42 @@
             WavmHaltAndSetFinished => {
                 opcode!(HaltAndSetFinished);
             }
-<<<<<<< HEAD
-            ("hostio", "user_ink_left") => {
-                // λ() → ink_left
-                opcode!(CallerModuleInternalCall, UserGasLeft);
-            }
-            ("hostio", "user_ink_status") => {
-                // λ() → ink_status
-                opcode!(CallerModuleInternalCall, UserGasStatus);
-            }
-            ("hostio", "user_set_ink") => {
-                // λ(ink_left, ink_status)
-                opcode!(LocalGet, 0);
-                opcode!(LocalGet, 1);
-                opcode!(CallerModuleInternalCall, UserSetGas);
-            }
-            ("hostio", "link_module") => {
+            WavmLinkModule => {
                 // λ(module_hash) → module
                 opcode!(LocalGet, 0);
                 opcode!(LinkModule);
             }
-            ("hostio", "unlink_module") => {
+            WavmUnlinkModule => {
                 // λ()
                 opcode!(UnlinkModule);
             }
-            ("hostio", "program_ink_left") => {
+            ProgramInkLeft => {
                 // λ(module, internals) → ink_left
-                dynamic!(UserGasLeft);
-            }
-            ("hostio", "program_ink_status") => {
+                dynamic!(UserInkLeft);
+            }
+            ProgramInkStatus => {
                 // λ(module, internals) → ink_status
-                dynamic!(UserGasStatus);
-            }
-            ("hostio", "program_set_ink") => {
+                dynamic!(UserInkStatus);
+            }
+            ProgramSetInk => {
                 // λ(module, internals, ink_left)
                 opcode!(LocalGet, 2); // ink_left
                 opcode!(I32Const, 0); // ink_status
-                dynamic!(UserSetGas);
-            }
-            ("hostio", "program_stack_left") => {
+                dynamic!(UserSetInk);
+            }
+            ProgramStackLeft => {
                 // λ(module, internals) → stack_left
                 dynamic!(UserStackLeft);
             }
-            ("hostio", "program_set_stack") => {
+            ProgramSetStack => {
                 // λ(module, internals, stack_left)
                 opcode!(LocalGet, 2); // stack_left
                 dynamic!(UserSetStack);
             }
-            ("hostio", "program_call_main") => {
+            ProgramCallMain => {
                 // λ(module, main, args_len) → status
                 opcode!(PushErrorGuard);
-                opcode!(ArbitraryJumpIf, code.len() + 3);
+                opcode!(ArbitraryJumpIf, prior + body.len() + 3);
                 opcode!(I32Const, UserOutcomeKind::Failure as u32);
                 opcode!(Return);
 
@@ -349,32 +325,40 @@
                 opcode!(CrossModuleDynamicCall); // consumes module and main, passing args_len
                 opcode!(PopErrorGuard);
             }
-            ("console", "log_i32" | "log_i64" | "log_f32" | "log_f64" | "log_txt") => {}
-            ("console", "tee_i32" | "tee_i64" | "tee_f32" | "tee_f64") => {
-                opcode!(LocalGet, 0);
-            }
-            _ => bail!("no such hostio {} in {}", name.red(), module.red()),
-=======
->>>>>>> 737add4a
+            UserInkLeft => {
+                // λ() → ink_left
+                intern!(UserInkLeft);
+            }
+            UserInkStatus => {
+                // λ() → ink_status
+                intern!(UserInkStatus);
+            }
+            UserSetInk => {
+                // λ(ink_left, ink_status)
+                opcode!(LocalGet, 0);
+                opcode!(LocalGet, 1);
+                intern!(UserSetInk);
+            }
+            ConsoleLogTxt | ConsoleLogI32 | ConsoleLogI64 | ConsoleLogF32 | ConsoleLogF64 => {}
+            ConsoleTeeI32 | ConsoleTeeI64 | ConsoleTeeF32 | ConsoleTeeF64 => {
+                opcode!(LocalGet, 0);
+            }
         }
         body
     }
 }
 
-pub fn get_impl(module: &str, name: &str) -> Result<Function> {
+pub fn get_impl(module: &str, name: &str) -> Result<(Function, bool)> {
     let hostio: Hostio = format!("{module}__{name}").parse()?;
 
     let append = |code: &mut Vec<Instruction>| {
-        code.extend(hostio.body());
+        let len = code.len();
+        code.extend(hostio.body(len));
         Ok(())
     };
-<<<<<<< HEAD
 
     let debug = module == "console";
-    Function::new(&[], append, ty, &[]).map(|x| (x, debug))
-=======
-    Function::new(&[], append, hostio.ty(), &[])
->>>>>>> 737add4a
+    Function::new(&[], append, hostio.ty(), &[]).map(|x| (x, debug))
 }
 
 /// Adds internal functions to a module.
@@ -384,7 +368,7 @@
     use InternalFunc::*;
     use Opcode::*;
 
-    fn code_func(code: Vec<Instruction>, func: InternalFunc) -> Function {
+    fn code_func(code: &[Instruction], func: InternalFunc) -> Function {
         let mut wavm = vec![Instruction::simple(InitFrame)];
         wavm.extend(code);
         wavm.push(Instruction::simple(Return));
@@ -392,7 +376,7 @@
     }
 
     fn op_func(opcode: Opcode, func: InternalFunc) -> Function {
-        code_func(vec![Instruction::simple(opcode)], func)
+        code_func(&[Instruction::simple(opcode)], func)
     }
 
     let mut funcs = vec![];
@@ -423,41 +407,25 @@
     add_op_func(MemoryStore { ty: I32, bytes: 4 }, WavmCallerStore32);
 
     let [memory_fill, memory_copy] = (*BULK_MEMORY_FUNCS).clone();
-<<<<<<< HEAD
-    funcs.push(memory_fill);
-    funcs.push(memory_copy);
+    add_func(memory_fill, MemoryFill);
+    add_func(memory_copy, MemoryCopy);
+
+    let mut add_func = |code: &[_], internal| add_func(code_func(code, internal), internal);
 
     if let Some(globals) = globals {
         let (gas, status, depth) = globals.offsets();
-        funcs.push(code_func(
-            vec![Instruction::with_data(GlobalGet, gas)],
-            UserGasLeft,
-        ));
-        funcs.push(code_func(
-            vec![Instruction::with_data(GlobalGet, status)],
-            UserGasStatus,
-        ));
-        funcs.push(code_func(
-            vec![
+        add_func(&[Instruction::with_data(GlobalGet, gas)], UserInkLeft);
+        add_func(&[Instruction::with_data(GlobalGet, status)], UserInkStatus);
+        add_func(
+            &[
                 Instruction::with_data(GlobalSet, status),
                 Instruction::with_data(GlobalSet, gas),
             ],
-            UserSetGas,
-        ));
-        funcs.push(code_func(
-            vec![Instruction::with_data(GlobalGet, depth)],
-            UserStackLeft,
-        ));
-        funcs.push(code_func(
-            vec![Instruction::with_data(GlobalSet, depth)],
-            UserSetStack,
-        ));
-    }
-
-=======
-    add_func(memory_fill, MemoryFill);
-    add_func(memory_copy, MemoryCopy);
->>>>>>> 737add4a
+            UserSetInk,
+        );
+        add_func(&[Instruction::with_data(GlobalGet, depth)], UserStackLeft);
+        add_func(&[Instruction::with_data(GlobalSet, depth)], UserSetStack);
+    }
     funcs
 }
 
@@ -467,14 +435,10 @@
 
         let data = include_bytes!("bulk_memory.wat");
         let wasm = wat::parse_bytes(data).expect("failed to parse bulk_memory.wat");
-<<<<<<< HEAD
         let bin = binary::parse(&wasm, Path::new("internal")).expect("failed to parse bulk_memory.wasm");
-=======
-        let bin = binary::parse(&wasm).expect("failed to parse bulk_memory.wasm");
         let types = [MemoryFill.ty(), MemoryCopy.ty()];
         let names = ["memory_fill", "memory_copy"];
 
->>>>>>> 737add4a
         [0, 1].map(|i| {
             let code = &bin.codes[i];
             let name = bin.names.functions.get(&(i as u32)).unwrap();
