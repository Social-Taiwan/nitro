// Copyright 2021-2022, Offchain Labs, Inc.
// For license information, see https://github.com/nitro/blob/master/LICENSE

use serde::{Deserialize, Serialize};
use std::{
    borrow::Borrow,
    fmt,
    fs::File,
    io::Read,
    ops::{Deref, DerefMut},
    path::Path,
};
use wasmparser::{TableType, Type};

/// cbindgen:field-names=[bytes]
#[derive(Default, Clone, Copy, PartialEq, Eq, Hash, Serialize, Deserialize)]
#[repr(C)]
pub struct Bytes32(pub [u8; 32]);

impl Deref for Bytes32 {
    type Target = [u8; 32];

    fn deref(&self) -> &Self::Target {
        &self.0
    }
}

impl DerefMut for Bytes32 {
    fn deref_mut(&mut self) -> &mut Self::Target {
        &mut self.0
    }
}

impl AsRef<[u8]> for Bytes32 {
    fn as_ref(&self) -> &[u8] {
        &self.0
    }
}

impl Borrow<[u8]> for Bytes32 {
    fn borrow(&self) -> &[u8] {
        &self.0
    }
}

impl From<[u8; 32]> for Bytes32 {
    fn from(x: [u8; 32]) -> Self {
        Self(x)
    }
}

impl From<u32> for Bytes32 {
    fn from(x: u32) -> Self {
        let mut b = [0u8; 32];
        b[(32 - 4)..].copy_from_slice(&x.to_be_bytes());
        Self(b)
    }
}

impl From<u64> for Bytes32 {
    fn from(x: u64) -> Self {
        let mut b = [0u8; 32];
        b[(32 - 8)..].copy_from_slice(&x.to_be_bytes());
        Self(b)
    }
}

impl From<usize> for Bytes32 {
    fn from(x: usize) -> Self {
        let mut b = [0u8; 32];
        b[(32 - (usize::BITS as usize / 8))..].copy_from_slice(&x.to_be_bytes());
        Self(b)
    }
}

impl IntoIterator for Bytes32 {
    type Item = u8;
    type IntoIter = std::array::IntoIter<u8, 32>;

    fn into_iter(self) -> Self::IntoIter {
        IntoIterator::into_iter(self.0)
    }
}

type GenericBytes32 = digest::generic_array::GenericArray<u8, digest::generic_array::typenum::U32>;

impl From<GenericBytes32> for Bytes32 {
    fn from(x: GenericBytes32) -> Self {
        <[u8; 32]>::from(x).into()
    }
}

impl fmt::Display for Bytes32 {
    fn fmt(&self, f: &mut fmt::Formatter<'_>) -> fmt::Result {
        write!(f, "{}", hex::encode(self))
    }
}

impl fmt::Debug for Bytes32 {
    fn fmt(&self, f: &mut fmt::Formatter<'_>) -> fmt::Result {
        write!(f, "{}", hex::encode(self))
    }
}

<<<<<<< HEAD
pub fn file_bytes(path: &Path) -> eyre::Result<Vec<u8>> {
    let mut f = File::open(path)?;
    let mut buf = Vec::new();
    f.read_to_end(&mut buf)?;
    Ok(buf)
}

impl From<DeprecatedTableType> for TableType {
    fn from(table: DeprecatedTableType) -> Self {
        Self {
            element_type: match table.ty {
                DeprecatedRefType::FuncRef => Type::FuncRef,
                DeprecatedRefType::ExternRef => Type::ExternRef,
            },
            initial: table.limits.minimum_size,
            maximum: table.limits.maximum_size,
        }
    }
}

// TODO: remove this when re-initializing the rollup
// this is kept around to deserialize old binaries
#[derive(Serialize, Deserialize)]
pub enum DeprecatedRefType {
    FuncRef,
    ExternRef,
}

// TODO: remove this when re-initializing the rollup
// this is kept around to deserialize old binaries
#[derive(Serialize, Deserialize)]
pub struct DeprecatedLimits {
    pub minimum_size: u32,
    pub maximum_size: Option<u32>,
}

// TODO: remove this when re-initializing the rollup
// this is kept around to deserialize old binaries
#[derive(Serialize, Deserialize)]
pub struct DeprecatedTableType {
    pub ty: DeprecatedRefType,
    pub limits: DeprecatedLimits,
}

impl From<TableType> for DeprecatedTableType {
    fn from(table: TableType) -> Self {
        Self {
            ty: match table.element_type {
                Type::FuncRef => DeprecatedRefType::FuncRef,
                Type::ExternRef => DeprecatedRefType::ExternRef,
                x => panic!("impossible table type {:?}", x),
            },
            limits: DeprecatedLimits {
                minimum_size: table.initial,
                maximum_size: table.maximum,
            },
        }
=======
/// A Vec<u8> allocated with libc::malloc
pub struct CBytes {
    ptr: *mut u8,
    len: usize,
}

impl CBytes {
    pub fn new() -> Self {
        Self::default()
    }

    pub fn as_slice(&self) -> &[u8] {
        unsafe { std::slice::from_raw_parts(self.ptr, self.len) }
    }

    pub unsafe fn from_raw_parts(ptr: *mut u8, len: usize) -> Self {
        Self { ptr, len }
    }
}

impl Default for CBytes {
    fn default() -> Self {
        Self {
            ptr: std::ptr::null_mut(),
            len: 0,
        }
    }
}

impl From<&[u8]> for CBytes {
    fn from(slice: &[u8]) -> Self {
        if slice.is_empty() {
            return Self::default();
        }
        unsafe {
            let ptr = libc::malloc(slice.len()) as *mut u8;
            if ptr.is_null() {
                panic!("Failed to allocate memory instantiating CBytes");
            }
            std::ptr::copy_nonoverlapping(slice.as_ptr(), ptr, slice.len());
            Self {
                ptr,
                len: slice.len(),
            }
        }
    }
}

impl Drop for CBytes {
    fn drop(&mut self) {
        unsafe { libc::free(self.ptr as _) }
    }
}

impl Clone for CBytes {
    fn clone(&self) -> Self {
        self.as_slice().into()
    }
}

impl Deref for CBytes {
    type Target = [u8];

    fn deref(&self) -> &[u8] {
        self.as_slice()
    }
}

impl AsRef<[u8]> for CBytes {
    fn as_ref(&self) -> &[u8] {
        self.as_slice()
    }
}

impl Borrow<[u8]> for CBytes {
    fn borrow(&self) -> &[u8] {
        self.as_slice()
    }
}

#[derive(Clone)]
pub struct CBytesIntoIter(CBytes, usize);

impl Iterator for CBytesIntoIter {
    type Item = u8;

    fn next(&mut self) -> Option<u8> {
        if self.0.len >= self.1 {
            return None;
        }
        let byte = self.0[self.1];
        self.1 += 1;
        Some(byte)
    }

    fn size_hint(&self) -> (usize, Option<usize>) {
        let len = self.0.len - self.1;
        (len, Some(len))
    }
}

impl IntoIterator for CBytes {
    type Item = u8;
    type IntoIter = CBytesIntoIter;

    fn into_iter(self) -> CBytesIntoIter {
        CBytesIntoIter(self, 0)
>>>>>>> 6bbd6c60
    }
}<|MERGE_RESOLUTION|>--- conflicted
+++ resolved
@@ -102,7 +102,6 @@
     }
 }
 
-<<<<<<< HEAD
 pub fn file_bytes(path: &Path) -> eyre::Result<Vec<u8>> {
     let mut f = File::open(path)?;
     let mut buf = Vec::new();
@@ -160,7 +159,9 @@
                 maximum_size: table.maximum,
             },
         }
-=======
+    }
+}
+
 /// A Vec<u8> allocated with libc::malloc
 pub struct CBytes {
     ptr: *mut u8,
@@ -268,6 +269,5 @@
 
     fn into_iter(self) -> CBytesIntoIter {
         CBytesIntoIter(self, 0)
->>>>>>> 6bbd6c60
     }
 }