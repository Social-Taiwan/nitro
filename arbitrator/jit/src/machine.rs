--- conflicted
+++ resolved
@@ -53,13 +53,10 @@
             }
         }
     };
-<<<<<<< HEAD
-=======
-
->>>>>>> 0904b697
+
     let module = match Module::new(&store, &wasm) {
         Ok(module) => module,
-        Err(err) => panic!("{err}"),
+        Err(err) => panic!("{}", err),
     };
 
     let func_env = FunctionEnv::new(&mut store, env);
@@ -125,7 +122,6 @@
     let memory = match instance.exports.get_memory("mem") {
         Ok(memory) => memory.clone(),
         Err(err) => panic!("Failed to get memory: {}", err.red()),
-<<<<<<< HEAD
     };
     let resume = match instance.exports.get_typed_function(&store, "resume") {
         Ok(resume) => resume,
@@ -135,17 +131,6 @@
         Ok(getsp) => getsp,
         Err(err) => panic!("Failed to get the {} func: {}", "getsp".red(), err.red()),
     };
-=======
-    };
-    let resume = match instance.exports.get_typed_function(&store, "resume") {
-        Ok(resume) => resume,
-        Err(err) => panic!("Failed to get the {} func: {}", "resume".red(), err.red()),
-    };
-    let getsp = match instance.exports.get_typed_function(&store, "getsp") {
-        Ok(getsp) => getsp,
-        Err(err) => panic!("Failed to get the {} func: {}", "getsp".red(), err.red()),
-    };
->>>>>>> 0904b697
 
     let env = func_env.as_mut(&mut store);
     env.memory = Some(memory);
@@ -219,17 +204,6 @@
     pub exports: WasmEnvFuncs,
 }
 
-<<<<<<< HEAD
-#[derive(Default)]
-pub struct WasmEnvFuncs {
-    /// Calls `resume` from the go runtime
-    pub resume: Option<TypedFunction<(), ()>>,
-    /// Calls `getsp` from the go runtime
-    pub get_stack_pointer: Option<TypedFunction<(), i32>>,
-}
-
-=======
->>>>>>> 0904b697
 impl WasmEnv {
     pub fn cli(opts: &Opts) -> Result<Self> {
         let mut env = WasmEnv::default();
