--- conflicted
+++ resolved
@@ -17,15 +17,9 @@
 
 pub type Bytes32 = [u8; 32];
 
-<<<<<<< HEAD
-pub fn get_global_state_bytes32(env: &WasmEnvArc, sp: u32) -> MaybeEscape {
-    let (sp, mut env) = GoStack::new(sp, env);
-    ready_hostio(&mut env)?;
-=======
 pub fn get_global_state_bytes32(mut env: WasmEnvMut, sp: u32) -> MaybeEscape {
     let (sp, env) = GoStack::new(sp, &mut env);
     ready_hostio(env)?;
->>>>>>> 2d8e78ce
 
     let global = sp.read_u64(0) as u32 as usize;
     let out_ptr = sp.read_u64(1);
@@ -44,15 +38,9 @@
     Ok(())
 }
 
-<<<<<<< HEAD
-pub fn set_global_state_bytes32(env: &WasmEnvArc, sp: u32) -> MaybeEscape {
-    let (sp, mut env) = GoStack::new(sp, env);
-    ready_hostio(&mut env)?;
-=======
 pub fn set_global_state_bytes32(mut env: WasmEnvMut, sp: u32) -> MaybeEscape {
     let (sp, env) = GoStack::new(sp, &mut env);
     ready_hostio(env)?;
->>>>>>> 2d8e78ce
 
     let global = sp.read_u64(0) as u32 as usize;
     let src_ptr = sp.read_u64(1);
@@ -73,15 +61,9 @@
     Ok(())
 }
 
-<<<<<<< HEAD
-pub fn get_global_state_u64(env: &WasmEnvArc, sp: u32) -> MaybeEscape {
-    let (sp, mut env) = GoStack::new(sp, env);
-    ready_hostio(&mut env)?;
-=======
 pub fn get_global_state_u64(mut env: WasmEnvMut, sp: u32) -> MaybeEscape {
     let (sp, env) = GoStack::new(sp, &mut env);
     ready_hostio(env)?;
->>>>>>> 2d8e78ce
 
     let global = sp.read_u64(0) as u32 as usize;
     match env.small_globals.get(global) {
@@ -91,15 +73,9 @@
     Ok(())
 }
 
-<<<<<<< HEAD
-pub fn set_global_state_u64(env: &WasmEnvArc, sp: u32) -> MaybeEscape {
-    let (sp, mut env) = GoStack::new(sp, env);
-    ready_hostio(&mut env)?;
-=======
 pub fn set_global_state_u64(mut env: WasmEnvMut, sp: u32) -> MaybeEscape {
     let (sp, env) = GoStack::new(sp, &mut env);
     ready_hostio(env)?;
->>>>>>> 2d8e78ce
 
     let global = sp.read_u64(0) as u32 as usize;
     match env.small_globals.get_mut(global) {
@@ -109,29 +85,17 @@
     Ok(())
 }
 
-<<<<<<< HEAD
-pub fn read_inbox_message(env: &WasmEnvArc, sp: u32) -> MaybeEscape {
-    let (sp, mut env) = GoStack::new(sp, env);
-    ready_hostio(&mut env)?;
-=======
 pub fn read_inbox_message(mut env: WasmEnvMut, sp: u32) -> MaybeEscape {
     let (sp, env) = GoStack::new(sp, &mut env);
     ready_hostio(env)?;
->>>>>>> 2d8e78ce
 
     let inbox = &env.sequencer_messages;
     inbox_message_impl(&sp, inbox, "wavmio.readInboxMessage")
 }
 
-<<<<<<< HEAD
-pub fn read_delayed_inbox_message(env: &WasmEnvArc, sp: u32) -> MaybeEscape {
-    let (sp, mut env) = GoStack::new(sp, env);
-    ready_hostio(&mut env)?;
-=======
 pub fn read_delayed_inbox_message(mut env: WasmEnvMut, sp: u32) -> MaybeEscape {
     let (sp, env) = GoStack::new(sp, &mut env);
     ready_hostio(env)?;
->>>>>>> 2d8e78ce
 
     let inbox = &env.delayed_messages;
     inbox_message_impl(&sp, inbox, "wavmio.readDelayedInboxMessage")
