package arbtest

import (
	"context"
	"encoding/json"
	"errors"
	"path/filepath"
	"testing"
	"time"

	"github.com/ethereum/go-ethereum/common"
	"github.com/ethereum/go-ethereum/common/hexutil"
	"github.com/ethereum/go-ethereum/rpc"
	"github.com/offchainlabs/nitro/execution/gethexec"
	"github.com/offchainlabs/nitro/util/testhelpers"
)

type callTxArgs struct {
	From       *common.Address `json:"from"`
	To         *common.Address `json:"to"`
	Gas        *hexutil.Uint64 `json:"gas"`
	GasPrice   *hexutil.Big    `json:"gasPrice"`
	Value      *hexutil.Big    `json:"value"`
	Data       *hexutil.Bytes  `json:"data"`
	Aggregator *common.Address `json:"aggregator"`
}
type traceAction struct {
	CallType string          `json:"callType,omitempty"`
	From     common.Address  `json:"from"`
	Gas      hexutil.Uint64  `json:"gas"`
	Input    *hexutil.Bytes  `json:"input,omitempty"`
	Init     hexutil.Bytes   `json:"init,omitempty"`
	To       *common.Address `json:"to,omitempty"`
	Value    *hexutil.Big    `json:"value"`
}

type traceCallResult struct {
	Address *common.Address `json:"address,omitempty"`
	Code    *hexutil.Bytes  `json:"code,omitempty"`
	GasUsed hexutil.Uint64  `json:"gasUsed"`
	Output  *hexutil.Bytes  `json:"output,omitempty"`
}

type traceFrame struct {
	Action              traceAction      `json:"action"`
	BlockHash           *hexutil.Bytes   `json:"blockHash,omitempty"`
	BlockNumber         *uint64          `json:"blockNumber,omitempty"`
	Result              *traceCallResult `json:"result,omitempty"`
	Error               *string          `json:"error,omitempty"`
	Subtraces           int              `json:"subtraces"`
	TraceAddress        []int            `json:"traceAddress"`
	TransactionHash     *hexutil.Bytes   `json:"transactionHash,omitempty"`
	TransactionPosition *uint64          `json:"transactionPosition,omitempty"`
	Type                string           `json:"type"`
}

type traceResult struct {
	Output             hexutil.Bytes     `json:"output"`
	StateDiff          *int              `json:"stateDiff"`
	Trace              []traceFrame      `json:"trace"`
	VmTrace            *int              `json:"vmTrace"`
	DestroyedContracts *[]common.Address `json:"destroyedContracts"`
}

type callTraceRequest struct {
	callArgs   callTxArgs
	traceTypes []string
}

func (at *callTraceRequest) UnmarshalJSON(b []byte) error {
	fields := []interface{}{&at.callArgs, &at.traceTypes}
	if err := json.Unmarshal(b, &fields); err != nil {
		return err
	}
	if len(fields) != 2 {
		return errors.New("expected two arguments per call")
	}
	return nil
}

func (at *callTraceRequest) MarshalJSON() ([]byte, error) {
	fields := []interface{}{&at.callArgs, &at.traceTypes}
	data, err := json.Marshal(&fields)
	return data, err
}

type filterRequest struct {
	FromBlock   *rpc.BlockNumberOrHash `json:"fromBlock"`
	ToBlock     *rpc.BlockNumberOrHash `json:"toBlock"`
	FromAddress *[]common.Address      `json:"fromAddress"`
	ToAddress   *[]common.Address      `json:"toAddress"`
	After       *uint64                `json:"after"`
	Count       *uint64                `json:"count"`
}

type ArbTraceAPIStub struct {
	t *testing.T
}

func (s *ArbTraceAPIStub) Call(ctx context.Context, callArgs callTxArgs, traceTypes []string, blockNum rpc.BlockNumberOrHash) (*traceResult, error) {
	return &traceResult{}, nil
}

func (s *ArbTraceAPIStub) CallMany(ctx context.Context, calls []*callTraceRequest, blockNum rpc.BlockNumberOrHash) ([]*traceResult, error) {
	return []*traceResult{{}}, nil
}

func (s *ArbTraceAPIStub) ReplayBlockTransactions(ctx context.Context, blockNum rpc.BlockNumberOrHash, traceTypes []string) ([]*traceResult, error) {
	return []*traceResult{{}}, nil
}

func (s *ArbTraceAPIStub) ReplayTransaction(ctx context.Context, txHash hexutil.Bytes, traceTypes []string) (*traceResult, error) {
	return &traceResult{}, nil
}

func (s *ArbTraceAPIStub) Transaction(ctx context.Context, txHash hexutil.Bytes) ([]traceFrame, error) {
	return []traceFrame{{}}, nil
}

func (s *ArbTraceAPIStub) Get(ctx context.Context, txHash hexutil.Bytes, path []hexutil.Uint64) (*traceFrame, error) {
	return &traceFrame{}, nil
}

func (s *ArbTraceAPIStub) Block(ctx context.Context, blockNum rpc.BlockNumberOrHash) ([]traceFrame, error) {
	return []traceFrame{{}}, nil
}

func (s *ArbTraceAPIStub) Filter(ctx context.Context, filter *filterRequest) ([]traceFrame, error) {
	return []traceFrame{{}}, nil
}

func TestArbTraceForwarding(t *testing.T) {
	ctx, cancel := context.WithCancel(context.Background())
	defer cancel()
	ipcPath := filepath.Join(t.TempDir(), "redirect.ipc")
	var apis []rpc.API
	apis = append(apis, rpc.API{
		Namespace: "arbtrace",
		Version:   "1.0",
		Service:   &ArbTraceAPIStub{t: t},
		Public:    false,
	})
	listener, srv, err := rpc.StartIPCEndpoint(ipcPath, apis)
	testhelpers.RequireImpl(t, err)
	defer srv.Stop()
	defer listener.Close()

<<<<<<< HEAD
	execConfig := gethexec.ConfigDefaultTest()
	execConfig.RPC.ClassicRedirect = ipcPath
	execConfig.RPC.ClassicRedirectTimeout = time.Second
	_, _, _, l2stack, _, _, _, l1stack := createTestNodeOnL1WithConfigImpl(t, ctx, true, nil, execConfig, nil, nil)
=======
	nodeConfig := arbnode.ConfigDefaultL1Test()
	nodeConfig.RPC.ClassicRedirect = ipcPath
	nodeConfig.RPC.ClassicRedirectTimeout = time.Second
	_, _, _, l2stack, _, _, _, l1stack := createTestNodeOnL1WithConfigImpl(t, ctx, true, nodeConfig, nil, nil, nil)
>>>>>>> 0cbd8c72
	defer requireClose(t, l1stack)
	defer requireClose(t, l2stack)

	l2rpc, _ := l2stack.Attach()
	txArgs := callTxArgs{}
	traceTypes := []string{"trace"}
	blockNum := rpc.BlockNumberOrHash{}
	traceRequests := make([]*callTraceRequest, 1)
	traceRequests[0] = &callTraceRequest{callArgs: callTxArgs{}, traceTypes: traceTypes}
	txHash := hexutil.Bytes{}
	path := []hexutil.Uint64{}
	filter := filterRequest{}
	var result traceResult
	err = l2rpc.CallContext(ctx, &result, "arbtrace_call", txArgs, traceTypes, blockNum)
	testhelpers.RequireImpl(t, err)
	var results []*traceResult
	err = l2rpc.CallContext(ctx, &results, "arbtrace_callMany", traceRequests, blockNum)
	testhelpers.RequireImpl(t, err)
	err = l2rpc.CallContext(ctx, &results, "arbtrace_replayBlockTransactions", blockNum, traceTypes)
	testhelpers.RequireImpl(t, err)
	err = l2rpc.CallContext(ctx, &result, "arbtrace_replayTransaction", txHash, traceTypes)
	testhelpers.RequireImpl(t, err)
	var frames []traceFrame
	err = l2rpc.CallContext(ctx, &frames, "arbtrace_transaction", txHash)
	testhelpers.RequireImpl(t, err)
	var frame traceFrame
	err = l2rpc.CallContext(ctx, &frame, "arbtrace_get", txHash, path)
	testhelpers.RequireImpl(t, err)
	err = l2rpc.CallContext(ctx, &frames, "arbtrace_block", blockNum)
	testhelpers.RequireImpl(t, err)
	err = l2rpc.CallContext(ctx, &frames, "arbtrace_filter", filter)
	testhelpers.RequireImpl(t, err)
}<|MERGE_RESOLUTION|>--- conflicted
+++ resolved
@@ -145,17 +145,10 @@
 	defer srv.Stop()
 	defer listener.Close()
 
-<<<<<<< HEAD
 	execConfig := gethexec.ConfigDefaultTest()
 	execConfig.RPC.ClassicRedirect = ipcPath
 	execConfig.RPC.ClassicRedirectTimeout = time.Second
-	_, _, _, l2stack, _, _, _, l1stack := createTestNodeOnL1WithConfigImpl(t, ctx, true, nil, execConfig, nil, nil)
-=======
-	nodeConfig := arbnode.ConfigDefaultL1Test()
-	nodeConfig.RPC.ClassicRedirect = ipcPath
-	nodeConfig.RPC.ClassicRedirectTimeout = time.Second
-	_, _, _, l2stack, _, _, _, l1stack := createTestNodeOnL1WithConfigImpl(t, ctx, true, nodeConfig, nil, nil, nil)
->>>>>>> 0cbd8c72
+	_, _, _, l2stack, _, _, _, l1stack := createTestNodeOnL1WithConfigImpl(t, ctx, true, nil, execConfig, nil, nil, nil)
 	defer requireClose(t, l1stack)
 	defer requireClose(t, l2stack)
 
