// Copyright 2021-2022, Offchain Labs, Inc.
// For license information, see https://github.com/nitro/blob/master/LICENSE

package arbtest

import (
	"bytes"
	"context"
	"io"
	"math/big"
	"os"
	"strings"
	"testing"
	"time"

	"github.com/ethereum/go-ethereum/accounts/abi/bind"
	"github.com/ethereum/go-ethereum/common"
	"github.com/ethereum/go-ethereum/core/types"
	"github.com/ethereum/go-ethereum/ethclient"
	"github.com/ethereum/go-ethereum/log"
	"github.com/ethereum/go-ethereum/node"
	"github.com/ethereum/go-ethereum/params"
	"github.com/ethereum/go-ethereum/rlp"

	"github.com/offchainlabs/nitro/arbcompress"
	"github.com/offchainlabs/nitro/arbnode"
	"github.com/offchainlabs/nitro/arbos"
	"github.com/offchainlabs/nitro/arbstate"
	"github.com/offchainlabs/nitro/arbutil"
	"github.com/offchainlabs/nitro/cmd/chaininfo"
	"github.com/offchainlabs/nitro/execution/gethexec"
	"github.com/offchainlabs/nitro/solgen/go/challengegen"
	"github.com/offchainlabs/nitro/solgen/go/mocksgen"
	"github.com/offchainlabs/nitro/solgen/go/ospgen"
	"github.com/offchainlabs/nitro/staker"
	"github.com/offchainlabs/nitro/util/signature"
	"github.com/offchainlabs/nitro/validator"
	"github.com/offchainlabs/nitro/validator/server_common"
	"github.com/offchainlabs/nitro/validator/valnode"
)

func DeployOneStepProofEntry(t *testing.T, ctx context.Context, auth *bind.TransactOpts, client *ethclient.Client) common.Address {
	osp0, _, _, err := ospgen.DeployOneStepProver0(auth, client)
	if err != nil {
		Fatal(t, err)
	}
	ospMem, _, _, err := ospgen.DeployOneStepProverMemory(auth, client)
	if err != nil {
		Fatal(t, err)
	}
	ospMath, _, _, err := ospgen.DeployOneStepProverMath(auth, client)
	if err != nil {
		Fatal(t, err)
	}
	ospHostIo, _, _, err := ospgen.DeployOneStepProverHostIo(auth, client)
	if err != nil {
		Fatal(t, err)
	}
	ospEntry, tx, _, err := ospgen.DeployOneStepProofEntry(auth, client, osp0, ospMem, ospMath, ospHostIo)
	if err != nil {
		Fatal(t, err)
	}
	_, err = EnsureTxSucceeded(ctx, client, tx)
	if err != nil {
		Fatal(t, err)
	}
	return ospEntry
}

func CreateChallenge(
	t *testing.T,
	ctx context.Context,
	auth *bind.TransactOpts,
	client *ethclient.Client,
	ospEntry common.Address,
	sequencerInbox common.Address,
	delayedBridge common.Address,
	wasmModuleRoot common.Hash,
	startGlobalState validator.GoGlobalState,
	endGlobalState validator.GoGlobalState,
	numBlocks uint64,
	asserter common.Address,
	challenger common.Address,
) (*mocksgen.MockResultReceiver, common.Address) {
	challengeManagerLogic, tx, _, err := challengegen.DeployChallengeManager(auth, client)
	Require(t, err)
	_, err = EnsureTxSucceeded(ctx, client, tx)
	Require(t, err)
	challengeManagerAddr, tx, _, err := mocksgen.DeploySimpleProxy(auth, client, challengeManagerLogic)
	Require(t, err)
	_, err = EnsureTxSucceeded(ctx, client, tx)
	Require(t, err)
	challengeManager, err := challengegen.NewChallengeManager(challengeManagerAddr, client)
	Require(t, err)

	resultReceiverAddr, _, resultReceiver, err := mocksgen.DeployMockResultReceiver(auth, client, challengeManagerAddr)
	Require(t, err)
	tx, err = challengeManager.Initialize(auth, resultReceiverAddr, sequencerInbox, delayedBridge, ospEntry)
	Require(t, err)
	_, err = EnsureTxSucceeded(ctx, client, tx)
	Require(t, err)
	tx, err = resultReceiver.CreateChallenge(
		auth,
		wasmModuleRoot,
		[2]uint8{
			staker.StatusFinished,
			staker.StatusFinished,
		},
		[2]mocksgen.GlobalState{
			{
				Bytes32Vals: [2][32]byte{startGlobalState.BlockHash, startGlobalState.SendRoot},
				U64Vals:     [2]uint64{startGlobalState.Batch, startGlobalState.PosInBatch},
			},
			{
				Bytes32Vals: [2][32]byte{endGlobalState.BlockHash, endGlobalState.SendRoot},
				U64Vals:     [2]uint64{endGlobalState.Batch, endGlobalState.PosInBatch},
			},
		},
		numBlocks,
		asserter,
		challenger,
		big.NewInt(100000),
		big.NewInt(100000),
	)
	Require(t, err)
	_, err = EnsureTxSucceeded(ctx, client, tx)
	Require(t, err)
	return resultReceiver, challengeManagerAddr
}

func writeTxToBatch(writer io.Writer, tx *types.Transaction) error {
	txData, err := tx.MarshalBinary()
	if err != nil {
		return err
	}
	var segment []byte
	segment = append(segment, arbstate.BatchSegmentKindL2Message)
	segment = append(segment, arbos.L2MessageKind_SignedTx)
	segment = append(segment, txData...)
	err = rlp.Encode(writer, segment)
	return err
}

const MsgPerBatch = int64(5)

func makeBatch(t *testing.T, l2Node *arbnode.Node, l2Info *BlockchainTestInfo, backend *ethclient.Client, sequencer *bind.TransactOpts, seqInbox *mocksgen.SequencerInboxStub, seqInboxAddr common.Address, modStep int64) {
	ctx := context.Background()

	batchBuffer := bytes.NewBuffer([]byte{})
	for i := int64(0); i < MsgPerBatch; i++ {
		value := i
		if i == modStep {
			value++
		}
		err := writeTxToBatch(batchBuffer, l2Info.PrepareTx("Owner", "Destination", 1000000, big.NewInt(value), []byte{}))
		Require(t, err)
	}
	compressed, err := arbcompress.CompressWell(batchBuffer.Bytes())
	Require(t, err)
	message := append([]byte{0}, compressed...)

	seqNum := new(big.Int).Lsh(common.Big1, 256)
	seqNum.Sub(seqNum, common.Big1)
	tx, err := seqInbox.AddSequencerL2BatchFromOrigin0(sequencer, seqNum, message, big.NewInt(1), common.Address{}, big.NewInt(0), big.NewInt(0))
	Require(t, err)
	receipt, err := EnsureTxSucceeded(ctx, backend, tx)
	Require(t, err)

	nodeSeqInbox, err := arbnode.NewSequencerInbox(backend, seqInboxAddr, 0)
	Require(t, err)
	batches, err := nodeSeqInbox.LookupBatchesInRange(ctx, receipt.BlockNumber, receipt.BlockNumber)
	Require(t, err)
	if len(batches) == 0 {
		Fatal(t, "batch not found after AddSequencerL2BatchFromOrigin")
	}
	err = l2Node.InboxTracker.AddSequencerBatches(ctx, backend, batches)
	Require(t, err)
	_, err = l2Node.InboxTracker.GetBatchMetadata(0)
	Require(t, err, "failed to get batch metadata after adding batch:")
}

func confirmLatestBlock(ctx context.Context, t *testing.T, l1Info *BlockchainTestInfo, backend arbutil.L1Interface) {
	for i := 0; i < 12; i++ {
		SendWaitTestTransactions(t, ctx, backend, []*types.Transaction{
			l1Info.PrepareTx("Faucet", "Faucet", 30000, big.NewInt(1e12), nil),
		})
	}
}

func setupSequencerInboxStub(ctx context.Context, t *testing.T, l1Info *BlockchainTestInfo, l1Client arbutil.L1Interface, chainConfig *params.ChainConfig) (common.Address, *mocksgen.SequencerInboxStub, common.Address) {
	txOpts := l1Info.GetDefaultTransactOpts("deployer", ctx)
	bridgeAddr, tx, bridge, err := mocksgen.DeployBridgeUnproxied(&txOpts, l1Client)
	Require(t, err)
	_, err = EnsureTxSucceeded(ctx, l1Client, tx)
	Require(t, err)
	timeBounds := mocksgen.ISequencerInboxMaxTimeVariation{
		DelayBlocks:   big.NewInt(10000),
		FutureBlocks:  big.NewInt(10000),
		DelaySeconds:  big.NewInt(10000),
		FutureSeconds: big.NewInt(10000),
	}
	seqInboxAddr, tx, seqInbox, err := mocksgen.DeploySequencerInboxStub(
		&txOpts,
		l1Client,
		bridgeAddr,
		l1Info.GetAddress("sequencer"),
		timeBounds,
	)
	Require(t, err)
	_, err = EnsureTxSucceeded(ctx, l1Client, tx)
	Require(t, err)
	tx, err = bridge.SetSequencerInbox(&txOpts, seqInboxAddr)
	Require(t, err)
	_, err = EnsureTxSucceeded(ctx, l1Client, tx)
	Require(t, err)
	tx, err = bridge.SetDelayedInbox(&txOpts, seqInboxAddr, true)
	Require(t, err)
	_, err = EnsureTxSucceeded(ctx, l1Client, tx)
	Require(t, err)
	tx, err = seqInbox.AddInitMessage(&txOpts, chainConfig.ChainID)
	Require(t, err)
	_, err = EnsureTxSucceeded(ctx, l1Client, tx)
	Require(t, err)
	return bridgeAddr, seqInbox, seqInboxAddr
}

func createL2Nodes(t *testing.T, ctx context.Context, conf *arbnode.Config, chainConfig *params.ChainConfig, l1Client arbutil.L1Interface, l2info *BlockchainTestInfo, rollupAddresses *chaininfo.RollupAddresses, txOpts *bind.TransactOpts, signer signature.DataSignerFunc, fatalErrChan chan error) (*arbnode.Node, *gethexec.ExecutionNode) {
	_, stack, l2ChainDb, l2ArbDb, l2Blockchain := createL2BlockChain(t, l2info, "", chainConfig)
	execNode, err := gethexec.CreateExecutionNode(ctx, stack, l2ChainDb, l2Blockchain, l1Client, gethexec.ConfigDefaultTest)
	Require(t, err)
	consensusNode, err := arbnode.CreateNode(ctx, stack, execNode, l2ArbDb, NewFetcherFromConfig(conf), chainConfig, l1Client, rollupAddresses, txOpts, txOpts, signer, fatalErrChan)
	Require(t, err)

	return consensusNode, execNode
}

func RunChallengeTest(t *testing.T, asserterIsCorrect bool, useStubs bool, challengeMsgIdx int64) {
	glogger := log.NewGlogHandler(log.StreamHandler(os.Stderr, log.TerminalFormat(false)))
	glogger.Verbosity(log.LvlInfo)
	log.Root().SetHandler(glogger)

	ctx, cancel := context.WithCancel(context.Background())
	defer cancel()

	initialBalance := new(big.Int).Lsh(big.NewInt(1), 200)
	l1Info := NewL1TestInfo(t)
	l1Info.GenerateGenesisAccount("deployer", initialBalance)
	l1Info.GenerateGenesisAccount("asserter", initialBalance)
	l1Info.GenerateGenesisAccount("challenger", initialBalance)
	l1Info.GenerateGenesisAccount("sequencer", initialBalance)

	chainConfig := params.ArbitrumDevTestChainConfig()
	l1Info, l1Backend, _, _ := createTestL1BlockChain(t, l1Info)
	conf := arbnode.ConfigDefaultL1Test()
	conf.BlockValidator.Enable = false
	conf.BatchPoster.Enable = false
	conf.InboxReader.CheckDelay = time.Second

	var valStack *node.Node
	var mockSpawn *mockSpawner
	if useStubs {
		mockSpawn, valStack = createMockValidationNode(t, ctx, &valnode.TestValidationConfig.Arbitrator)
	} else {
		_, valStack = createTestValidationNode(t, ctx, &valnode.TestValidationConfig)
	}
	configByValidationNode(t, conf, valStack)

	fatalErrChan := make(chan error, 10)
	asserterRollupAddresses := DeployOnTestL1(t, ctx, l1Info, l1Backend, chainConfig)

	deployerTxOpts := l1Info.GetDefaultTransactOpts("deployer", ctx)
	sequencerTxOpts := l1Info.GetDefaultTransactOpts("sequencer", ctx)
	asserterTxOpts := l1Info.GetDefaultTransactOpts("asserter", ctx)
	challengerTxOpts := l1Info.GetDefaultTransactOpts("challenger", ctx)

	asserterBridgeAddr, asserterSeqInbox, asserterSeqInboxAddr := setupSequencerInboxStub(ctx, t, l1Info, l1Backend, chainConfig)
	challengerBridgeAddr, challengerSeqInbox, challengerSeqInboxAddr := setupSequencerInboxStub(ctx, t, l1Info, l1Backend, chainConfig)

	asserterRollupAddresses.Bridge = asserterBridgeAddr
	asserterRollupAddresses.SequencerInbox = asserterSeqInboxAddr
	asserterL2Info := NewArbTestInfo(t, chainConfig.ChainID)
	asserterL2, asserterExec := createL2Nodes(t, ctx, conf, chainConfig, l1Backend, asserterL2Info, asserterRollupAddresses, nil, nil, fatalErrChan)
	err := asserterL2.Start(ctx)
	Require(t, err)

	challengerRollupAddresses := *asserterRollupAddresses
	challengerRollupAddresses.Bridge = challengerBridgeAddr
	challengerRollupAddresses.SequencerInbox = challengerSeqInboxAddr
	challengerL2Info := NewArbTestInfo(t, chainConfig.ChainID)
	challengerL2, challengerExec := createL2Nodes(t, ctx, conf, chainConfig, l1Backend, challengerL2Info, &challengerRollupAddresses, nil, nil, fatalErrChan)
	err = challengerL2.Start(ctx)
	Require(t, err)

	asserterL2Info.GenerateAccount("Destination")
	challengerL2Info.SetFullAccountInfo("Destination", asserterL2Info.GetInfoWithPrivKey("Destination"))

	if challengeMsgIdx < 1 || challengeMsgIdx > 3*MsgPerBatch {
		Fatal(t, "challengeMsgIdx illegal")
	}

	// seqNum := common.Big2
	makeBatch(t, asserterL2, asserterL2Info, l1Backend, &sequencerTxOpts, asserterSeqInbox, asserterSeqInboxAddr, -1)
	makeBatch(t, challengerL2, challengerL2Info, l1Backend, &sequencerTxOpts, challengerSeqInbox, challengerSeqInboxAddr, challengeMsgIdx-1)

	// seqNum.Add(seqNum, common.Big1)
	makeBatch(t, asserterL2, asserterL2Info, l1Backend, &sequencerTxOpts, asserterSeqInbox, asserterSeqInboxAddr, -1)
	makeBatch(t, challengerL2, challengerL2Info, l1Backend, &sequencerTxOpts, challengerSeqInbox, challengerSeqInboxAddr, challengeMsgIdx-MsgPerBatch-1)

	// seqNum.Add(seqNum, common.Big1)
	makeBatch(t, asserterL2, asserterL2Info, l1Backend, &sequencerTxOpts, asserterSeqInbox, asserterSeqInboxAddr, -1)
	makeBatch(t, challengerL2, challengerL2Info, l1Backend, &sequencerTxOpts, challengerSeqInbox, challengerSeqInboxAddr, challengeMsgIdx-MsgPerBatch*2-1)

	trueSeqInboxAddr := challengerSeqInboxAddr
	trueDelayedBridge := challengerBridgeAddr
	expectedWinner := l1Info.GetAddress("challenger")
	if asserterIsCorrect {
		trueSeqInboxAddr = asserterSeqInboxAddr
		trueDelayedBridge = asserterBridgeAddr
		expectedWinner = l1Info.GetAddress("asserter")
	}
	ospEntry := DeployOneStepProofEntry(t, ctx, &deployerTxOpts, l1Backend)

	locator, err := server_common.NewMachineLocator("")
	if err != nil {
		Fatal(t, err)
	}
	var wasmModuleRoot common.Hash
	if useStubs {
		wasmModuleRoot = mockWasmModuleRoot
	} else {
		wasmModuleRoot = locator.LatestWasmModuleRoot()
		if (wasmModuleRoot == common.Hash{}) {
			Fatal(t, "latest machine not found")
		}
	}

	asserterGenesis := asserterExec.ArbInterface.BlockChain().Genesis()
	challengerGenesis := challengerExec.ArbInterface.BlockChain().Genesis()
	if asserterGenesis.Hash() != challengerGenesis.Hash() {
		Fatal(t, "asserter and challenger have different genesis hashes")
	}
	asserterLatestBlock := asserterExec.ArbInterface.BlockChain().CurrentBlock()
	challengerLatestBlock := challengerExec.ArbInterface.BlockChain().CurrentBlock()
	if asserterLatestBlock.Hash() == challengerLatestBlock.Hash() {
		Fatal(t, "asserter and challenger have the same end block")
	}

	asserterStartGlobalState := validator.GoGlobalState{
		BlockHash:  asserterGenesis.Hash(),
		Batch:      1,
		PosInBatch: 0,
	}
	asserterEndGlobalState := validator.GoGlobalState{
		BlockHash:  asserterLatestBlock.Hash(),
		Batch:      4,
		PosInBatch: 0,
	}
	numBlocks := asserterLatestBlock.Number.Uint64() - asserterGenesis.NumberU64()

	resultReceiver, challengeManagerAddr := CreateChallenge(
		t,
		ctx,
		&deployerTxOpts,
		l1Backend,
		ospEntry,
		trueSeqInboxAddr,
		trueDelayedBridge,
		wasmModuleRoot,
		asserterStartGlobalState,
		asserterEndGlobalState,
		numBlocks,
		l1Info.GetAddress("asserter"),
		l1Info.GetAddress("challenger"),
	)

	confirmLatestBlock(ctx, t, l1Info, l1Backend)

	asserterValidator, err := staker.NewStatelessBlockValidator(asserterL2.InboxReader, asserterL2.InboxTracker, asserterL2.TxStreamer, asserterExec.Recorder, asserterL2.ArbDB, nil, StaticFetcherFrom(t, &conf.BlockValidator), valStack)
	if err != nil {
		Fatal(t, err)
	}
	if useStubs {
		asserterRecorder := newMockRecorder(asserterValidator, asserterL2.TxStreamer)
		asserterValidator.OverrideRecorder(t, asserterRecorder)
	}
	err = asserterValidator.Start(ctx)
	if err != nil {
		Fatal(t, err)
	}
	defer asserterValidator.Stop()
	asserterManager, err := staker.NewChallengeManager(ctx, l1Backend, &asserterTxOpts, asserterTxOpts.From, challengeManagerAddr, 1, asserterValidator, 0, 0)
	if err != nil {
		Fatal(t, err)
	}
	challengerValidator, err := staker.NewStatelessBlockValidator(challengerL2.InboxReader, challengerL2.InboxTracker, challengerL2.TxStreamer, challengerExec.Recorder, challengerL2.ArbDB, nil, StaticFetcherFrom(t, &conf.BlockValidator), valStack)
	if err != nil {
		Fatal(t, err)
	}
	if useStubs {
		challengerRecorder := newMockRecorder(challengerValidator, challengerL2.TxStreamer)
		challengerValidator.OverrideRecorder(t, challengerRecorder)
	}
	err = challengerValidator.Start(ctx)
	if err != nil {
		Fatal(t, err)
	}
	defer challengerValidator.Stop()
	challengerManager, err := staker.NewChallengeManager(ctx, l1Backend, &challengerTxOpts, challengerTxOpts.From, challengeManagerAddr, 1, challengerValidator, 0, 0)
	if err != nil {
		Fatal(t, err)
	}

	for i := 0; i < 100; i++ {
		var tx *types.Transaction
		var currentCorrect bool
		// Gas cost is slightly reduced if done in the same timestamp or block as previous call.
		// This might make gas estimation undersestimate next move.
		// Invoke a new L1 block, with a new timestamp, before estimating.
		time.Sleep(time.Second)
		SendWaitTestTransactions(t, ctx, l1Backend, []*types.Transaction{
			l1Info.PrepareTx("Faucet", "User", 30000, big.NewInt(1e12), nil),
		})

		if i%2 == 0 {
			currentCorrect = !asserterIsCorrect
			tx, err = challengerManager.Act(ctx)
		} else {
			currentCorrect = asserterIsCorrect
			tx, err = asserterManager.Act(ctx)
		}
		if err != nil {
			if !currentCorrect && (strings.Contains(err.Error(), "lost challenge") ||
				strings.Contains(err.Error(), "SAME_OSP_END") ||
				strings.Contains(err.Error(), "BAD_SEQINBOX_MESSAGE")) {
				t.Log("challenge completed! asserter hit expected error:", err)
				return
			}
			Fatal(t, "challenge step", i, "hit error:", err)
		}
		if tx == nil {
			Fatal(t, "no move")
		}

		if useStubs {
			if len(mockSpawn.ExecSpawned) != 0 {
				if len(mockSpawn.ExecSpawned) != 1 {
					Fatal(t, "bad number of spawned execRuns: ", len(mockSpawn.ExecSpawned))
				}
				if mockSpawn.ExecSpawned[0] != uint64(challengeMsgIdx) {
					Fatal(t, "wrong spawned execRuns: ", mockSpawn.ExecSpawned[0], " expected: ", challengeMsgIdx)
				}
				return
			}
		}

		_, err = EnsureTxSucceeded(ctx, l1Backend, tx)
		if err != nil {
			if !currentCorrect && strings.Contains(err.Error(), "BAD_SEQINBOX_MESSAGE") {
				t.Log("challenge complete! Tx failed as expected:", err)
				return
			}
			Fatal(t, err)
		}

		confirmLatestBlock(ctx, t, l1Info, l1Backend)

		winner, err := resultReceiver.Winner(&bind.CallOpts{})
		if err != nil {
			Fatal(t, err)
		}
		if winner == (common.Address{}) {
			continue
		}
		if winner != expectedWinner {
			Fatal(t, "wrong party won challenge")
		}
	}

<<<<<<< HEAD
	Fail(t, "challenge timed out without winner")
=======
	Fatal(t, "challenge timed out without winner")
}

func TestMockChallengeManagerAsserterIncorrect(t *testing.T) {
	t.Parallel()
	for i := int64(1); i <= MsgPerBatch*3; i++ {
		RunChallengeTest(t, false, true, i)
	}
}

func TestMockChallengeManagerAsserterCorrect(t *testing.T) {
	t.Parallel()
	for i := int64(1); i <= MsgPerBatch*3; i++ {
		RunChallengeTest(t, true, true, i)
	}
>>>>>>> ed4cd444
}<|MERGE_RESOLUTION|>--- conflicted
+++ resolved
@@ -476,23 +476,5 @@
 		}
 	}
 
-<<<<<<< HEAD
-	Fail(t, "challenge timed out without winner")
-=======
 	Fatal(t, "challenge timed out without winner")
-}
-
-func TestMockChallengeManagerAsserterIncorrect(t *testing.T) {
-	t.Parallel()
-	for i := int64(1); i <= MsgPerBatch*3; i++ {
-		RunChallengeTest(t, false, true, i)
-	}
-}
-
-func TestMockChallengeManagerAsserterCorrect(t *testing.T) {
-	t.Parallel()
-	for i := int64(1); i <= MsgPerBatch*3; i++ {
-		RunChallengeTest(t, true, true, i)
-	}
->>>>>>> ed4cd444
 }