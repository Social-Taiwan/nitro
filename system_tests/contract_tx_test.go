--- conflicted
+++ resolved
@@ -25,12 +25,7 @@
 	t.Parallel()
 	ctx, cancel := context.WithCancel(context.Background())
 	defer cancel()
-<<<<<<< HEAD
-	nodeconfig := arbnode.ConfigDefaultL2Test()
-	l2info, node, client := CreateTestL2WithConfig(t, ctx, nil, nodeconfig, false, nil)
-=======
-	l2info, node, client := CreateTestL2WithConfig(t, ctx, nil, nil, nil, false)
->>>>>>> 63932659
+	l2info, node, client := CreateTestL2WithConfig(t, ctx, nil, nil, nil, false, nil)
 	defer node.StopAndWait()
 
 	from := common.HexToAddress("0x123412341234")
