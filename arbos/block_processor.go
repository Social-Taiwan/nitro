--- conflicted
+++ resolved
@@ -50,13 +50,10 @@
 	return info.poster == o.poster && info.l1BlockNumber == o.l1BlockNumber && info.l1Timestamp == o.l1Timestamp
 }
 
-<<<<<<< HEAD
-=======
 func (info *L1Info) L1BlockNumber() uint64 {
 	return info.l1BlockNumber
 }
 
->>>>>>> e15dced5
 func createNewHeader(prevHeader *types.Header, l1info *L1Info, state *arbosState.ArbosState, chainConfig *params.ChainConfig) *types.Header {
 	l2Pricing := state.L2PricingState()
 	baseFee, err := l2Pricing.BaseFeeWei()
