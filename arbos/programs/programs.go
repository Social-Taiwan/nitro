// Copyright 2022-2024, Offchain Labs, Inc.
// For license information, see https://github.com/OffchainLabs/nitro/blob/master/LICENSE

package programs

import (
	"errors"
	"fmt"
	"math/big"

	"github.com/ethereum/go-ethereum/common"
	"github.com/ethereum/go-ethereum/core"
	"github.com/ethereum/go-ethereum/core/state"
	"github.com/ethereum/go-ethereum/core/vm"
	"github.com/ethereum/go-ethereum/log"
	gethParams "github.com/ethereum/go-ethereum/params"
	"github.com/offchainlabs/nitro/arbcompress"
	"github.com/offchainlabs/nitro/arbos/addressSet"
	"github.com/offchainlabs/nitro/arbos/storage"
	"github.com/offchainlabs/nitro/arbos/util"
	"github.com/offchainlabs/nitro/arbutil"
	am "github.com/offchainlabs/nitro/util/arbmath"
)

type Programs struct {
	backingStorage *storage.Storage
	programs       *storage.Storage
	moduleHashes   *storage.Storage
	dataPricer     *DataPricer
	cacheManagers  *addressSet.AddressSet
}

type Program struct {
	version       uint16
	initCost      uint16
	cachedCost    uint16
	footprint     uint16
	asmEstimateKb uint24 // Predicted size of the asm
	activatedAt   uint24 // Hours since Arbitrum began
	ageSeconds    uint64 // Not stored in state
	cached        bool
}

type uint24 = am.Uint24

var paramsKey = []byte{0}
var programDataKey = []byte{1}
var moduleHashesKey = []byte{2}
var dataPricerKey = []byte{3}
var cacheManagersKey = []byte{4}

var ErrProgramActivation = errors.New("program activation failed")

var ProgramNotWasmError func() error
var ProgramNotActivatedError func() error
var ProgramNeedsUpgradeError func(version, stylusVersion uint16) error
var ProgramExpiredError func(age uint64) error
var ProgramUpToDateError func() error
var ProgramKeepaliveTooSoon func(age uint64) error

func Initialize(sto *storage.Storage) {
	initStylusParams(sto.OpenSubStorage(paramsKey))
	initDataPricer(sto.OpenSubStorage(dataPricerKey))
	_ = addressSet.Initialize(sto.OpenCachedSubStorage(cacheManagersKey))
}

func Open(sto *storage.Storage) *Programs {
	return &Programs{
		backingStorage: sto,
		programs:       sto.OpenSubStorage(programDataKey),
		moduleHashes:   sto.OpenSubStorage(moduleHashesKey),
		dataPricer:     openDataPricer(sto.OpenCachedSubStorage(dataPricerKey)),
		cacheManagers:  addressSet.OpenAddressSet(sto.OpenCachedSubStorage(cacheManagersKey)),
	}
}

func (p Programs) DataPricer() *DataPricer {
	return p.dataPricer
}

func (p Programs) CacheManagers() *addressSet.AddressSet {
	return p.cacheManagers
}

func (p Programs) ActivateProgram(evm *vm.EVM, address common.Address, runMode core.MessageRunMode, debugMode bool) (
	uint16, common.Hash, common.Hash, *big.Int, bool, error,
) {
	statedb := evm.StateDB
	codeHash := statedb.GetCodeHash(address)
	burner := p.programs.Burner()
	time := evm.Context.Time

	if statedb.HasSelfDestructed(address) {
		return 0, codeHash, common.Hash{}, nil, false, errors.New("self destructed")
	}

	params, err := p.Params()
	if err != nil {
		return 0, codeHash, common.Hash{}, nil, false, err
	}

	stylusVersion := params.Version
	currentVersion, expired, cached, err := p.programExists(codeHash, time, params)
	if err != nil {
		return 0, codeHash, common.Hash{}, nil, false, err
	}
	if currentVersion == stylusVersion && !expired {
		// already activated and up to date
		return 0, codeHash, common.Hash{}, nil, false, ProgramUpToDateError()
	}
	wasm, err := getWasm(statedb, address)
	if err != nil {
		return 0, codeHash, common.Hash{}, nil, false, err
	}

	// require the program's footprint not exceed the remaining memory budget
	pageLimit := am.SaturatingUSub(params.PageLimit, statedb.GetStylusPagesOpen())

	info, err := activateProgram(statedb, address, codeHash, wasm, pageLimit, stylusVersion, debugMode, burner)
	if err != nil {
		return 0, codeHash, common.Hash{}, nil, true, err
	}

	// remove prev asm
	if cached {
		oldModuleHash, err := p.moduleHashes.Get(codeHash)
		if err != nil {
			return 0, codeHash, common.Hash{}, nil, true, err
		}
		evictProgram(statedb, oldModuleHash, currentVersion, debugMode, runMode, expired)
	}
	if err := p.moduleHashes.Set(codeHash, info.moduleHash); err != nil {
		return 0, codeHash, common.Hash{}, nil, true, err
	}

	estimateKb, err := am.IntToUint24(am.DivCeil(info.asmEstimate, 1024)) // stored in kilobytes
	if err != nil {
		return 0, codeHash, common.Hash{}, nil, true, err
	}

	dataFee, err := p.dataPricer.UpdateModel(info.asmEstimate, time)
	if err != nil {
		return 0, codeHash, common.Hash{}, nil, true, err
	}

	programData := Program{
		version:       stylusVersion,
		initCost:      info.initGas,
		cachedCost:    info.cachedInitGas,
		footprint:     info.footprint,
		asmEstimateKb: estimateKb,
		activatedAt:   hoursSinceArbitrum(time),
		cached:        cached,
	}
	// replace the cached asm
	if cached {
		code := statedb.GetCode(address)
		cacheProgram(statedb, info.moduleHash, programData, code, codeHash, params, debugMode, time, runMode)
	}

	return stylusVersion, codeHash, info.moduleHash, dataFee, false, p.setProgram(codeHash, programData)
}

func (p Programs) CallProgram(
	scope *vm.ScopeContext,
	statedb vm.StateDB,
	arbosVersion uint64,
	interpreter *vm.EVMInterpreter,
	tracingInfo *util.TracingInfo,
	calldata []byte,
	reentrant bool,
	runmode core.MessageRunMode,
) ([]byte, error) {
	evm := interpreter.Evm()
	contract := scope.Contract
	codeHash := contract.CodeHash
	startingGas := contract.Gas
	debugMode := evm.ChainConfig().DebugMode()

	params, err := p.Params()
	if err != nil {
		return nil, err
	}

	program, err := p.getActiveProgram(codeHash, evm.Context.Time, params)
	if err != nil {
		return nil, err
	}
	moduleHash, err := p.moduleHashes.Get(codeHash)
	if err != nil {
		return nil, err
	}
	goParams := p.progParams(program.version, debugMode, params)
	l1BlockNumber, err := evm.ProcessingHook.L1BlockNumber(evm.Context)
	if err != nil {
		return nil, err
	}

	// pay for memory init
	open, ever := statedb.GetStylusPages()
	model := NewMemoryModel(params.FreePages, params.PageGas)
	callCost := model.GasCost(program.footprint, open, ever)

	// pay for program init
	cached := program.cached || statedb.GetRecentWasms().Insert(codeHash, params.BlockCacheSize)
	if cached || program.version > 1 { // in version 1 cached cost is part of init cost
		callCost = am.SaturatingUAdd(callCost, program.cachedGas(params))
	}
	if !cached {
		callCost = am.SaturatingUAdd(callCost, program.initGas(params))
	}
	if err := contract.BurnGas(callCost); err != nil {
		return nil, err
	}
	statedb.AddStylusPages(program.footprint)
	defer statedb.SetStylusPagesOpen(open)

	localAsm, err := getLocalAsm(statedb, moduleHash, contract.Address(), contract.Code, contract.CodeHash, params.PageLimit, evm.Context.Time, debugMode, program)
	if err != nil {
		log.Crit("failed to get local wasm for activated program", "program", contract.Address())
		return nil, err
	}

	evmData := &EvmData{
		blockBasefee:    common.BigToHash(evm.Context.BaseFee),
		chainId:         evm.ChainConfig().ChainID.Uint64(),
		blockCoinbase:   evm.Context.Coinbase,
		blockGasLimit:   evm.Context.GasLimit,
		blockNumber:     l1BlockNumber,
		blockTimestamp:  evm.Context.Time,
		contractAddress: scope.Contract.Address(),
		moduleHash:      moduleHash,
		msgSender:       scope.Contract.Caller(),
		msgValue:        scope.Contract.Value().Bytes32(),
		txGasPrice:      common.BigToHash(evm.TxContext.GasPrice),
		txOrigin:        evm.TxContext.Origin,
		reentrant:       am.BoolToUint32(reentrant),
		cached:          program.cached,
		tracing:         tracingInfo != nil,
	}

	address := contract.Address()
	if contract.CodeAddr != nil {
		address = *contract.CodeAddr
	}
<<<<<<< HEAD
	var arbos_tag uint32
	if runmode == core.MessageCommitMode {
		arbos_tag = statedb.Database().WasmCacheTag()
	}
	return callProgram(address, moduleHash, localAsm, scope, interpreter, tracingInfo, calldata, evmData, goParams, model, arbos_tag)
=======
	ret, err := callProgram(address, moduleHash, scope, interpreter, tracingInfo, calldata, evmData, goParams, model)
	if len(ret) > 0 && arbosVersion >= gethParams.ArbosVersion_StylusFixes {
		// Ensure that return data costs as least as much as it would in the EVM.
		evmCost := evmMemoryCost(uint64(len(ret)))
		if startingGas < evmCost {
			contract.Gas = 0
			return nil, vm.ErrOutOfGas
		}
		maxGasToReturn := startingGas - evmCost
		contract.Gas = am.MinInt(contract.Gas, maxGasToReturn)
	}
	return ret, err
}

func evmMemoryCost(size uint64) uint64 {
	// It would take 100GB to overflow this calculation, so no need to worry about that
	words := (size + 31) / 32
	linearCost := words * gethParams.MemoryGas
	squareCost := (words * words) / gethParams.QuadCoeffDiv
	return linearCost + squareCost
>>>>>>> dd8cf656
}

func getWasm(statedb vm.StateDB, program common.Address) ([]byte, error) {
	prefixedWasm := statedb.GetCode(program)
	return getWasmFromContractCode(prefixedWasm)
}

func getWasmFromContractCode(prefixedWasm []byte) ([]byte, error) {
	if prefixedWasm == nil {
		return nil, ProgramNotWasmError()
	}
	wasm, dictByte, err := state.StripStylusPrefix(prefixedWasm)
	if err != nil {
		return nil, err
	}

	var dict arbcompress.Dictionary
	switch dictByte {
	case 0:
		dict = arbcompress.EmptyDictionary
	case 1:
		dict = arbcompress.StylusProgramDictionary
	default:
		return nil, fmt.Errorf("unsupported dictionary %v", dictByte)
	}
	return arbcompress.DecompressWithDictionary(wasm, MaxWasmSize, dict)
}

// Gets a program entry, which may be expired or not yet activated.
func (p Programs) getProgram(codeHash common.Hash, time uint64) (Program, error) {
	data, err := p.programs.Get(codeHash)
	program := Program{
		version:       am.BytesToUint16(data[:2]),
		initCost:      am.BytesToUint16(data[2:4]),
		cachedCost:    am.BytesToUint16(data[4:6]),
		footprint:     am.BytesToUint16(data[6:8]),
		activatedAt:   am.BytesToUint24(data[8:11]),
		asmEstimateKb: am.BytesToUint24(data[11:14]),
		cached:        am.BytesToBool(data[14:15]),
	}
	program.ageSeconds = hoursToAge(time, program.activatedAt)
	return program, err
}

// Gets a program entry. Errors if not active.
func (p Programs) getActiveProgram(codeHash common.Hash, time uint64, params *StylusParams) (Program, error) {
	program, err := p.getProgram(codeHash, time)
	if err != nil {
		return program, err
	}
	if program.version == 0 {
		return program, ProgramNotActivatedError()
	}

	// check that the program is up to date
	stylusVersion := params.Version
	if program.version != stylusVersion {
		return program, ProgramNeedsUpgradeError(program.version, stylusVersion)
	}

	// ensure the program hasn't expired
	if program.ageSeconds > am.DaysToSeconds(params.ExpiryDays) {
		return program, ProgramExpiredError(program.ageSeconds)
	}
	return program, nil
}

func (p Programs) setProgram(codehash common.Hash, program Program) error {
	data := common.Hash{}
	copy(data[0:], am.Uint16ToBytes(program.version))
	copy(data[2:], am.Uint16ToBytes(program.initCost))
	copy(data[4:], am.Uint16ToBytes(program.cachedCost))
	copy(data[6:], am.Uint16ToBytes(program.footprint))
	copy(data[8:], am.Uint24ToBytes(program.activatedAt))
	copy(data[11:], am.Uint24ToBytes(program.asmEstimateKb))
	copy(data[14:], am.BoolToBytes(program.cached))
	return p.programs.Set(codehash, data)
}

func (p Programs) programExists(codeHash common.Hash, time uint64, params *StylusParams) (uint16, bool, bool, error) {
	program, err := p.getProgram(codeHash, time)
	if err != nil {
		return 0, false, false, err
	}
	activatedAt := program.activatedAt
	expired := activatedAt == 0 || hoursToAge(time, activatedAt) > am.DaysToSeconds(params.ExpiryDays)
	return program.version, expired, program.cached, err
}

func (p Programs) ProgramKeepalive(codeHash common.Hash, time uint64, params *StylusParams) (*big.Int, error) {
	program, err := p.getActiveProgram(codeHash, time, params)
	if err != nil {
		return nil, err
	}
	if program.ageSeconds < am.DaysToSeconds(params.KeepaliveDays) {
		return nil, ProgramKeepaliveTooSoon(program.ageSeconds)
	}

	stylusVersion := params.Version
	if program.version != stylusVersion {
		return nil, ProgramNeedsUpgradeError(program.version, stylusVersion)
	}

	dataFee, err := p.dataPricer.UpdateModel(program.asmSize(), time)
	if err != nil {
		return nil, err
	}
	program.activatedAt = hoursSinceArbitrum(time)
	return dataFee, p.setProgram(codeHash, program)
}

// Gets whether a program is cached. Note that the program may be expired.
func (p Programs) ProgramCached(codeHash common.Hash) (bool, error) {
	data, err := p.programs.Get(codeHash)
	return am.BytesToBool(data[14:15]), err
}

// Sets whether a program is cached. Errors if trying to cache an expired program.
// `address` must be present if setting cache to true as of ArbOS 31,
// and if `address` is present it must have the specified codeHash.
func (p Programs) SetProgramCached(
	emitEvent func() error,
	db vm.StateDB,
	codeHash common.Hash,
	address common.Address,
	cache bool,
	time uint64,
	params *StylusParams,
	runMode core.MessageRunMode,
	debug bool,
) error {
	program, err := p.getProgram(codeHash, time)
	if err != nil {
		return err
	}
	expired := program.ageSeconds > am.DaysToSeconds(params.ExpiryDays)

	if program.version != params.Version && cache {
		return ProgramNeedsUpgradeError(program.version, params.Version)
	}
	if expired && cache {
		return ProgramExpiredError(program.ageSeconds)
	}
	if program.cached == cache {
		return nil
	}
	if err := emitEvent(); err != nil {
		return err
	}

	// pay to cache the program, or to re-cache in case of upcoming revert
	if err := p.programs.Burner().Burn(uint64(program.initCost)); err != nil {
		return err
	}
	moduleHash, err := p.moduleHashes.Get(codeHash)
	if err != nil {
		return err
	}
	if cache {
		// Not passing in an address is supported pre-Verkle, as in Blockchain's ContractCodeWithPrefix method.
		code, err := db.Database().ContractCode(common.Address{}, codeHash)
		if err != nil {
			return err
		}
		cacheProgram(db, moduleHash, program, code, codeHash, params, debug, time, runMode)
	} else {
		evictProgram(db, moduleHash, program.version, debug, runMode, expired)
	}
	program.cached = cache
	return p.setProgram(codeHash, program)
}

func (p Programs) CodehashVersion(codeHash common.Hash, time uint64, params *StylusParams) (uint16, error) {
	program, err := p.getActiveProgram(codeHash, time, params)
	if err != nil {
		return 0, err
	}
	return program.version, nil
}

// Gets the number of seconds left until expiration. Errors if it's already happened.
func (p Programs) ProgramTimeLeft(codeHash common.Hash, time uint64, params *StylusParams) (uint64, error) {
	program, err := p.getActiveProgram(codeHash, time, params)
	if err != nil {
		return 0, err
	}
	age := hoursToAge(time, program.activatedAt)
	expirySeconds := am.DaysToSeconds(params.ExpiryDays)
	if age > expirySeconds {
		return 0, ProgramExpiredError(age)
	}
	return am.SaturatingUSub(expirySeconds, age), nil
}

func (p Programs) ProgramInitGas(codeHash common.Hash, time uint64, params *StylusParams) (uint64, uint64, error) {
	program, err := p.getActiveProgram(codeHash, time, params)
	cachedGas := program.cachedGas(params)
	initGas := program.initGas(params)
	if params.Version > 1 {
		initGas += cachedGas
	}
	return initGas, cachedGas, err
}

func (p Programs) ProgramMemoryFootprint(codeHash common.Hash, time uint64, params *StylusParams) (uint16, error) {
	program, err := p.getActiveProgram(codeHash, time, params)
	return program.footprint, err
}

func (p Programs) ProgramAsmSize(codeHash common.Hash, time uint64, params *StylusParams) (uint32, error) {
	program, err := p.getActiveProgram(codeHash, time, params)
	if err != nil {
		return 0, err
	}
	return program.asmSize(), nil
}

func (p Program) asmSize() uint32 {
	return am.SaturatingUMul(p.asmEstimateKb.ToUint32(), 1024)
}

func (p Program) initGas(params *StylusParams) uint64 {
	base := uint64(params.MinInitGas) * MinInitGasUnits
	dyno := am.SaturatingUMul(uint64(p.initCost), uint64(params.InitCostScalar)*CostScalarPercent)
	return am.SaturatingUAdd(base, am.DivCeil(dyno, 100))
}

func (p Program) cachedGas(params *StylusParams) uint64 {
	base := uint64(params.MinCachedInitGas) * MinCachedGasUnits
	dyno := am.SaturatingUMul(uint64(p.cachedCost), uint64(params.CachedCostScalar)*CostScalarPercent)
	return am.SaturatingUAdd(base, am.DivCeil(dyno, 100))
}

type ProgParams struct {
	Version   uint16
	MaxDepth  uint32
	InkPrice  uint24
	DebugMode bool
}

func (p Programs) progParams(version uint16, debug bool, params *StylusParams) *ProgParams {
	return &ProgParams{
		Version:   version,
		MaxDepth:  params.MaxStackDepth,
		InkPrice:  params.InkPrice,
		DebugMode: debug,
	}
}

type EvmData struct {
	blockBasefee    common.Hash
	chainId         uint64
	blockCoinbase   common.Address
	blockGasLimit   uint64
	blockNumber     uint64
	blockTimestamp  uint64
	contractAddress common.Address
	moduleHash      common.Hash
	msgSender       common.Address
	msgValue        common.Hash
	txGasPrice      common.Hash
	txOrigin        common.Address
	reentrant       uint32
	cached          bool
	tracing         bool
}

type activationInfo struct {
	moduleHash    common.Hash
	initGas       uint16
	cachedInitGas uint16
	asmEstimate   uint32
	footprint     uint16
}

type userStatus uint8

const (
	userSuccess userStatus = iota
	userRevert
	userFailure
	userOutOfInk
	userOutOfStack
)

func (status userStatus) toResult(data []byte, debug bool) ([]byte, string, error) {
	msg := arbutil.ToStringOrHex(data)
	switch status {
	case userSuccess:
		return data, "", nil
	case userRevert:
		return data, msg, vm.ErrExecutionReverted
	case userFailure:
		return nil, msg, vm.ErrExecutionReverted
	case userOutOfInk:
		return nil, "", vm.ErrOutOfGas
	case userOutOfStack:
		return nil, "", vm.ErrDepth
	default:
		log.Error("program errored with unknown status", "status", status, "data", msg)
		return nil, msg, vm.ErrExecutionReverted
	}
}

// Hours since Arbitrum began, rounded down.
func hoursSinceArbitrum(time uint64) uint24 {
	return am.SaturatingUUCast[uint24]((am.SaturatingUSub(time, ArbitrumStartTime)) / 3600)
}

// Computes program age in seconds from the hours passed since Arbitrum began.
func hoursToAge(time uint64, hours uint24) uint64 {
	seconds := am.SaturatingUMul(uint64(hours), 3600)
	activatedAt := am.SaturatingUAdd(ArbitrumStartTime, seconds)
	return am.SaturatingUSub(time, activatedAt)
}<|MERGE_RESOLUTION|>--- conflicted
+++ resolved
@@ -155,7 +155,7 @@
 	// replace the cached asm
 	if cached {
 		code := statedb.GetCode(address)
-		cacheProgram(statedb, info.moduleHash, programData, code, codeHash, params, debugMode, time, runMode)
+		cacheProgram(statedb, info.moduleHash, programData, address, code, codeHash, params, debugMode, time, runMode)
 	}
 
 	return stylusVersion, codeHash, info.moduleHash, dataFee, false, p.setProgram(codeHash, programData)
@@ -243,14 +243,11 @@
 	if contract.CodeAddr != nil {
 		address = *contract.CodeAddr
 	}
-<<<<<<< HEAD
 	var arbos_tag uint32
 	if runmode == core.MessageCommitMode {
 		arbos_tag = statedb.Database().WasmCacheTag()
 	}
-	return callProgram(address, moduleHash, localAsm, scope, interpreter, tracingInfo, calldata, evmData, goParams, model, arbos_tag)
-=======
-	ret, err := callProgram(address, moduleHash, scope, interpreter, tracingInfo, calldata, evmData, goParams, model)
+	ret, err := callProgram(address, moduleHash, localAsm, scope, interpreter, tracingInfo, calldata, evmData, goParams, model, arbos_tag)
 	if len(ret) > 0 && arbosVersion >= gethParams.ArbosVersion_StylusFixes {
 		// Ensure that return data costs as least as much as it would in the EVM.
 		evmCost := evmMemoryCost(uint64(len(ret)))
@@ -270,7 +267,6 @@
 	linearCost := words * gethParams.MemoryGas
 	squareCost := (words * words) / gethParams.QuadCoeffDiv
 	return linearCost + squareCost
->>>>>>> dd8cf656
 }
 
 func getWasm(statedb vm.StateDB, program common.Address) ([]byte, error) {
@@ -435,7 +431,7 @@
 		if err != nil {
 			return err
 		}
-		cacheProgram(db, moduleHash, program, code, codeHash, params, debug, time, runMode)
+		cacheProgram(db, moduleHash, program, address, code, codeHash, params, debug, time, runMode)
 	} else {
 		evictProgram(db, moduleHash, program.version, debug, runMode, expired)
 	}
