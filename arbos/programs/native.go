--- conflicted
+++ resolved
@@ -69,14 +69,10 @@
 		if debug {
 			log.Warn("stylus parse failed", "err", err, "msg", msg, "program", program)
 		}
-<<<<<<< HEAD
+		if errors.Is(err, vm.ErrExecutionReverted) {
+			return nil, common.Hash{}, fmt.Errorf("%w: %s", ErrProgramActivation, msg)
+		}
 		return nil, common.Hash{}, err
-=======
-		if errors.Is(err, vm.ErrExecutionReverted) {
-			return nil, fmt.Errorf("%w: %s", ErrProgramActivation, msg)
-		}
-		return nil, err
->>>>>>> f44b737c
 	}
 
 	info := rustInfo.decode()
