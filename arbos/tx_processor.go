--- conflicted
+++ resolved
@@ -144,13 +144,9 @@
 		// We intentionally use the variant here that doesn't do tracing,
 		// because this transfer is represented as the outer eth transaction.
 		// This transfer is necessary because we don't actually invoke the EVM.
-<<<<<<< HEAD
 		// Since MintBalance already called AddBalance on `from`,
 		// we don't have EIP-161 concerns around not touching `from`.
-		core.Transfer(evm.StateDB, from, *to, value)
-=======
 		core.Transfer(evm.StateDB, from, *to, uint256.MustFromBig(value))
->>>>>>> 112f1d36
 		return true, 0, nil, nil
 	case *types.ArbitrumInternalTx:
 		defer (startTracer())()
