--- conflicted
+++ resolved
@@ -189,13 +189,8 @@
 	for _, r := range retryablesList {
 		var to *common.Address
 		if r.To != (common.Address{}) {
-<<<<<<< HEAD
-			address := r.To
-			to = &address
-=======
 			addr := r.To
 			to = &addr
->>>>>>> 8af8cbf3
 		}
 		statedb.AddBalance(retryables.RetryableEscrowAddress(r.Id), r.Callvalue)
 		_, err := rs.CreateRetryable(r.Id, r.Timeout, r.From, to, r.Callvalue, r.Beneficiary, r.Calldata)
