// Copyright 2021-2022, Offchain Labs, Inc.
// For license information, see https://github.com/nitro/blob/master/LICENSE

package wsbroadcastserver

import (
	"context"
	"fmt"
	"net"
	"net/http"
	"strconv"
	"strings"
	"sync"
	"time"

	"github.com/gobwas/httphead"
	"github.com/gobwas/ws"
	"github.com/gobwas/ws-examples/src/gopool"
	"github.com/gobwas/ws/wsflate"
	"github.com/mailru/easygo/netpoll"
	"github.com/pkg/errors"
	flag "github.com/spf13/pflag"

	"github.com/ethereum/go-ethereum/log"
	"github.com/offchainlabs/nitro/arbutil"
)

const (
	HTTPHeaderCloudflareConnectingIP  = "CF-Connecting-IP"
	HTTPHeaderFeedServerVersion       = "Arbitrum-Feed-Server-Version"
	HTTPHeaderFeedClientVersion       = "Arbitrum-Feed-Client-Version"
	HTTPHeaderRequestedSequenceNumber = "Arbitrum-Requested-Sequence-Number"
	HTTPHeaderChainId                 = "Arbitrum-Chain-Id"
	FeedServerVersion                 = 2
	FeedClientVersion                 = 2
	LivenessProbeURI                  = "livenessprobe"
)

type BroadcasterConfig struct {
<<<<<<< HEAD
	Enable             bool          `koanf:"enable"`
	Signed             bool          `koanf:"signed"`
	Addr               string        `koanf:"addr"`
	IOTimeout          time.Duration `koanf:"io-timeout" reload:"hot"` // reloading will affect only new connections
	Port               string        `koanf:"port"`
	Ping               time.Duration `koanf:"ping" reload:"hot"`           // reloaded value will change future ping intervals
	ClientTimeout      time.Duration `koanf:"client-timeout" reload:"hot"` // reloaded value will affect all clients (next time the timeout is checked)
	Queue              int           `koanf:"queue"`
	Workers            int           `koanf:"workers"`
	MaxSendQueue       int           `koanf:"max-send-queue" reload:"hot"`  // reloaded value will affect only new connections
	RequireVersion     bool          `koanf:"require-version" reload:"hot"` // reloaded value will affect only future upgrades to websocket
	DisableSigning     bool          `koanf:"disable-signing"`
	EnableCompression  bool          `koanf:"enable-compression" reload:"hot"`  // if reloaded to false will cause disconnection of clients with enabled compression on next broadcast
	RequireCompression bool          `koanf:"require-compression" reload:"hot"` // if reloaded to true will cause disconnection of clients with disabled compression on next broadcast
}

func (bc *BroadcasterConfig) Validate() error {
	if !bc.EnableCompression && bc.RequireCompression {
		return errors.New("require-compression cannot be true while enable-compression is false")
	}
	return nil
=======
	Enable         bool          `koanf:"enable"`
	Signed         bool          `koanf:"signed"`
	Addr           string        `koanf:"addr"`                         // TODO(magic) needs tcp server restart on change
	IOTimeout      time.Duration `koanf:"io-timeout" reload:"hot"`      // reloading will affect only new connections
	Port           string        `koanf:"port"`                         // TODO(magic) needs tcp server restart on change
	Ping           time.Duration `koanf:"ping" reload:"hot"`            // reloaded value will change future ping intervals
	ClientTimeout  time.Duration `koanf:"client-timeout" reload:"hot"`  // reloaded value will affect all clients (next time the timeout is checked)
	Queue          int           `koanf:"queue"`                        // TODO(magic) ClientManager.pool needs to be recreated on change
	Workers        int           `koanf:"workers"`                      // TODO(magic) ClientManager.pool needs to be recreated on change
	MaxSendQueue   int           `koanf:"max-send-queue" reload:"hot"`  // reloaded value will affect only new connections
	RequireVersion bool          `koanf:"require-version" reload:"hot"` // reloaded value will affect only future upgrades to websocket
	DisableSigning bool          `koanf:"disable-signing"`
	LogConnect     bool          `koanf:"log-connect"`
	LogDisconnect  bool          `koanf:"log-disconnect"`
>>>>>>> 9148773b
}

type BroadcasterConfigFetcher func() *BroadcasterConfig

func BroadcasterConfigAddOptions(prefix string, f *flag.FlagSet) {
	f.Bool(prefix+".enable", DefaultBroadcasterConfig.Enable, "enable broadcaster")
	f.Bool(prefix+".signed", DefaultBroadcasterConfig.Signed, "sign broadcast messages")
	f.String(prefix+".addr", DefaultBroadcasterConfig.Addr, "address to bind the relay feed output to")
	f.Duration(prefix+".io-timeout", DefaultBroadcasterConfig.IOTimeout, "duration to wait before timing out HTTP to WS upgrade")
	f.String(prefix+".port", DefaultBroadcasterConfig.Port, "port to bind the relay feed output to")
	f.Duration(prefix+".ping", DefaultBroadcasterConfig.Ping, "duration for ping interval")
	f.Duration(prefix+".client-timeout", DefaultBroadcasterConfig.ClientTimeout, "duration to wait before timing out connections to client")
	f.Int(prefix+".queue", DefaultBroadcasterConfig.Queue, "queue size")
	f.Int(prefix+".workers", DefaultBroadcasterConfig.Workers, "number of threads to reserve for HTTP to WS upgrade")
	f.Int(prefix+".max-send-queue", DefaultBroadcasterConfig.MaxSendQueue, "maximum number of messages allowed to accumulate before client is disconnected")
	f.Bool(prefix+".require-version", DefaultBroadcasterConfig.RequireVersion, "don't connect if client version not present")
	f.Bool(prefix+".disable-signing", DefaultBroadcasterConfig.DisableSigning, "don't sign feed messages")
<<<<<<< HEAD
	f.Bool(prefix+".enable-compression", DefaultBroadcasterConfig.EnableCompression, "enable per message deflate compression support")
	f.Bool(prefix+".require-compression", DefaultBroadcasterConfig.EnableCompression, "require clients to use compression")
}

var DefaultBroadcasterConfig = BroadcasterConfig{
	Enable:             false,
	Signed:             false,
	Addr:               "",
	IOTimeout:          5 * time.Second,
	Port:               "9642",
	Ping:               5 * time.Second,
	ClientTimeout:      15 * time.Second,
	Queue:              100,
	Workers:            100,
	MaxSendQueue:       4096,
	RequireVersion:     false,
	DisableSigning:     true,
	EnableCompression:  true,
	RequireCompression: false,
}

var DefaultTestBroadcasterConfig = BroadcasterConfig{
	Enable:             false,
	Signed:             false,
	Addr:               "0.0.0.0",
	IOTimeout:          2 * time.Second,
	Port:               "0",
	Ping:               5 * time.Second,
	ClientTimeout:      15 * time.Second,
	Queue:              1,
	Workers:            100,
	MaxSendQueue:       4096,
	RequireVersion:     false,
	DisableSigning:     false,
	EnableCompression:  true,
	RequireCompression: false,
=======
	f.Bool(prefix+".log-connect", DefaultBroadcasterConfig.LogConnect, "log every client connect")
	f.Bool(prefix+".log-disconnect", DefaultBroadcasterConfig.LogDisconnect, "log every client disconnect")
}

var DefaultBroadcasterConfig = BroadcasterConfig{
	Enable:         false,
	Signed:         false,
	Addr:           "",
	IOTimeout:      5 * time.Second,
	Port:           "9642",
	Ping:           5 * time.Second,
	ClientTimeout:  15 * time.Second,
	Queue:          100,
	Workers:        100,
	MaxSendQueue:   4096,
	RequireVersion: false,
	DisableSigning: true,
	LogConnect:     false,
	LogDisconnect:  false,
}

var DefaultTestBroadcasterConfig = BroadcasterConfig{
	Enable:         false,
	Signed:         false,
	Addr:           "0.0.0.0",
	IOTimeout:      2 * time.Second,
	Port:           "0",
	Ping:           5 * time.Second,
	ClientTimeout:  15 * time.Second,
	Queue:          1,
	Workers:        100,
	MaxSendQueue:   4096,
	RequireVersion: false,
	DisableSigning: false,
	LogConnect:     false,
	LogDisconnect:  false,
>>>>>>> 9148773b
}

type WSBroadcastServer struct {
	startMutex sync.Mutex
	poller     netpoll.Poller

	acceptDescMutex sync.Mutex
	acceptDesc      *netpoll.Desc

	listener      net.Listener
	config        BroadcasterConfigFetcher
	started       bool
	clientManager *ClientManager
	catchupBuffer CatchupBuffer
	chainId       uint64
	fatalErrChan  chan error
}

func NewWSBroadcastServer(config BroadcasterConfigFetcher, catchupBuffer CatchupBuffer, chainId uint64, fatalErrChan chan error) *WSBroadcastServer {
	return &WSBroadcastServer{
		config:        config,
		started:       false,
		catchupBuffer: catchupBuffer,
		chainId:       chainId,
		fatalErrChan:  fatalErrChan,
	}
}

func (s *WSBroadcastServer) Initialize() error {
	if s.poller != nil {
		return errors.New("broadcast server already initialized")
	}

	var err error
	s.poller, err = netpoll.New(nil)
	if err != nil {
		log.Error("unable to initialize netpoll for monitoring client connection events", "err", err)
		return err
	}

	// Make pool of X size, Y sized work queue and one pre-spawned
	// goroutine.
	s.clientManager = NewClientManager(s.poller, s.config, s.catchupBuffer)

	return nil
}

func (s *WSBroadcastServer) Start(ctx context.Context) error {
	// Prepare handshake header writer from http.Header mapping.
	header := ws.HandshakeHeaderHTTP(http.Header{
		HTTPHeaderFeedServerVersion: []string{strconv.Itoa(FeedServerVersion)},
		HTTPHeaderChainId:           []string{strconv.FormatUint(s.chainId, 10)},
	})

	return s.StartWithHeader(ctx, header)
}

func (s *WSBroadcastServer) StartWithHeader(ctx context.Context, header ws.HandshakeHeader) error {
	s.startMutex.Lock()
	defer s.startMutex.Unlock()
	if s.started {
		return errors.New("broadcast server already started")
	}

	s.clientManager.Start(ctx)

	// handle incoming connection requests.
	// It upgrades TCP connection to WebSocket, registers netpoll listener on
	// it and stores it as a Client connection in ClientManager instance.
	//
	// Called below in accept() loop.
	handle := func(conn net.Conn) {
		config := s.config()
		safeConn := deadliner{conn, config.IOTimeout}
		var compress *wsflate.Extension
		var negotiate func(httphead.Option) (httphead.Option, error)
		if config.EnableCompression {
			compress = &wsflate.Extension{
				Parameters: wsflate.DefaultParameters, // TODO
			}
			negotiate = compress.Negotiate
		}
		var feedClientVersionSeen bool
		var connectingIP string
		var requestedSeqNum arbutil.MessageIndex
		upgrader := ws.Upgrader{
			OnRequest: func(uri []byte) error {
				if strings.Contains(string(uri), LivenessProbeURI) {
					return ws.RejectConnectionError(
						ws.RejectionStatus(http.StatusOK),
					)
				}
				return nil
			},
			OnHeader: func(key []byte, value []byte) error {
				headerName := string(key)
				if headerName == HTTPHeaderFeedClientVersion {
					feedClientVersion, err := strconv.ParseUint(string(value), 0, 64)
					if err != nil {
						return ws.RejectConnectionError(
							ws.RejectionStatus(http.StatusBadRequest),
							ws.RejectionReason(fmt.Sprintf("Malformed HTTP header %s", HTTPHeaderFeedClientVersion)),
						)
					}
					if feedClientVersion < FeedClientVersion {
						return ws.RejectConnectionError(
							ws.RejectionStatus(http.StatusBadRequest),
							ws.RejectionReason(fmt.Sprintf("Feed Client version too old: %d, expected %d", feedClientVersion, FeedClientVersion)),
						)
					}
					feedClientVersionSeen = true
				} else if headerName == HTTPHeaderRequestedSequenceNumber {
					num, err := strconv.ParseUint(string(value), 0, 64)
					if err != nil {
						return ws.RejectConnectionError(
							ws.RejectionStatus(http.StatusBadRequest),
							ws.RejectionReason(fmt.Sprintf("Malformed HTTP header %s", HTTPHeaderRequestedSequenceNumber)),
						)
					}
					requestedSeqNum = arbutil.MessageIndex(num)
				} else if headerName == HTTPHeaderCloudflareConnectingIP {
					connectingIP = string(value)
				}

				return nil
			},
			OnBeforeUpgrade: func() (ws.HandshakeHeader, error) {
				if config.RequireVersion && !feedClientVersionSeen {
					return nil, ws.RejectConnectionError(
						ws.RejectionStatus(http.StatusBadRequest),
						ws.RejectionReason(fmt.Sprintf("Missing HTTP header %s", HTTPHeaderFeedClientVersion)),
					)
				}
				return header, nil
			},
			Negotiate: negotiate,
		}

		// Zero-copy upgrade to WebSocket connection.
		_, err := upgrader.Upgrade(safeConn)
		if len(connectingIP) == 0 {
			parts := strings.Split(conn.RemoteAddr().String(), ":")
			if len(parts) > 0 {
				connectingIP = parts[0]
			}
		}
		if err != nil {
			if err.Error() != "" {
				// Only log if liveness probe was not called
				log.Debug("websocket upgrade error", "connectingIP", connectingIP, "err", err)
				clientsTotalFailedUpgradeCounter.Inc(1)
			}
			_ = safeConn.Close()
			return
		}

		compressionAccepted := false
		if compress != nil {
			_, compressionAccepted = compress.Accepted()
		}
		// Create netpoll event descriptor to handle only read events.
		desc, err := netpoll.HandleRead(conn)
		if err != nil {
			log.Warn("error in HandleRead", "connectingIP", connectingIP, "err", err)
			_ = conn.Close()
			return
		}

		// Register incoming client in clientManager.
		client := s.clientManager.Register(safeConn, desc, requestedSeqNum, connectingIP, compressionAccepted)

		// Subscribe to events about conn.
		err = s.poller.Start(desc, func(ev netpoll.Event) {
			if ev&(netpoll.EventReadHup|netpoll.EventHup) != 0 {
				// ReadHup or Hup received, means the client has close the connection
				// remove it from the clientManager registry.
				log.Debug("Hup received", "age", client.Age(), "client", client.Name)
				s.clientManager.Remove(client)
				return
			}

			if ev > 1 {
				log.Debug("event greater than 1 received", "client", client.Name, "event", int(ev))
			}

			// receive client messages, close on error
			s.clientManager.pool.Schedule(func() {
				// Ignore any messages sent from client, close on any error
				if _, _, err := client.Receive(ctx, s.config().ClientTimeout); err != nil {
					s.clientManager.Remove(client)
					return
				}
			})
		})

		if err != nil {
			log.Warn("error starting client connection poller", "err", err)
		}
	}

	// Create tcp server for relay connections
	config := s.config()
	ln, err := net.Listen("tcp", config.Addr+":"+config.Port)
	if err != nil {
		log.Error("error calling net.Listen", "err", err)
		return err
	}

	s.listener = ln

	log.Info("arbitrum websocket broadcast server is listening", "address", ln.Addr().String())

	// Create netpoll descriptor for the listener.
	// We use OneShot here to synchronously manage the rate that new connections are accepted
	acceptDesc, err := netpoll.HandleListener(ln, netpoll.EventRead|netpoll.EventOneShot)
	if err != nil {
		log.Error("error calling HandleListener", "err", err)
		return err
	}
	s.acceptDesc = acceptDesc

	// acceptErrChan blocks until connection accepted or error occurred
	// OneShot is used, so reusing a single channel is fine
	acceptErrChan := make(chan error, 1)

	// Subscribe to events about listener.
	err = s.poller.Start(acceptDesc, func(e netpoll.Event) {
		select {
		case <-ctx.Done():
			return
		default:
		}
		// We do not want to accept incoming connection when goroutine pool is
		// busy. So if there are no free goroutines during 1ms we want to
		// cooldown the server and do not receive connection for some short
		// time.
		err := s.clientManager.pool.ScheduleTimeout(time.Millisecond, func() {
			conn, err := ln.Accept()
			if err != nil {
				acceptErrChan <- err
				return
			}

			acceptErrChan <- nil
			handle(conn)
		})
		if err == nil {
			err = <-acceptErrChan
		}
		if err != nil {
			if errors.Is(err, gopool.ErrScheduleTimeout) {
				log.Warn("broadcast poller timed out waiting for available worker", "err", err)
				clientsTotalFailedWorkerCounter.Inc(1)
			} else if errors.Is(err, netpoll.ErrNotRegistered) {
				log.Error("broadcast poller unable to register file descriptor", "err", err)
			} else {
				var netError net.Error
				isNetError := errors.As(err, &netError)
				if (!isNetError || !netError.Timeout()) && !strings.Contains(err.Error(), "timed out") {
					log.Error("broadcast poller error", "err", err)
				}
			}

			// cooldown
			delay := 5 * time.Millisecond
			log.Info("accept error", "delay", delay.String(), "err", err)
			time.Sleep(delay)
		}

		s.acceptDescMutex.Lock()
		if s.acceptDesc == nil {
			// Already shutting down
			s.acceptDescMutex.Unlock()
			return
		}
		err = s.poller.Resume(s.acceptDesc)
		s.acceptDescMutex.Unlock()
		if err != nil {
			log.Warn("error in poller.Resume", "err", err)
			s.fatalErrChan <- errors.Wrap(err, "error in poller.Resume")
			return
		}
	})
	if err != nil {
		log.Warn("error in starting broadcaster poller", "err", err)
		return err
	}

	s.started = true

	return nil
}

func (s *WSBroadcastServer) ListenerAddr() net.Addr {
	return s.listener.Addr()
}

func (s *WSBroadcastServer) StopAndWait() {
	err := s.listener.Close()
	if err != nil {
		log.Warn("error in listener.Close", "err", err)
	}

	err = s.poller.Stop(s.acceptDesc)
	if err != nil {
		log.Warn("error in poller.Stop", "err", err)
	}

	s.acceptDescMutex.Lock()
	err = s.acceptDesc.Close()
	s.acceptDesc = nil
	s.acceptDescMutex.Unlock()
	if err != nil {
		log.Warn("error in acceptDesc.Close", "err", err)
	}

	s.clientManager.StopAndWait()
	s.started = false
}

func (s *WSBroadcastServer) Started() bool {
	return s.started
}

// Broadcast sends batch item to all clients.
func (s *WSBroadcastServer) Broadcast(bm interface{}) {
	s.clientManager.Broadcast(bm)
}

func (s *WSBroadcastServer) ClientCount() int32 {
	return s.clientManager.ClientCount()
}

// deadliner is a wrapper around net.Conn that sets read/write deadlines before
// every Read() or Write() call.
type deadliner struct {
	net.Conn
	t time.Duration
}

func (d deadliner) Write(p []byte) (int, error) {
	if err := d.Conn.SetWriteDeadline(time.Now().Add(d.t)); err != nil {
		return 0, err
	}
	return d.Conn.Write(p)
}

func (d deadliner) Read(p []byte) (int, error) {
	if err := d.Conn.SetReadDeadline(time.Now().Add(d.t)); err != nil {
		return 0, err
	}
	return d.Conn.Read(p)
}<|MERGE_RESOLUTION|>--- conflicted
+++ resolved
@@ -37,7 +37,6 @@
 )
 
 type BroadcasterConfig struct {
-<<<<<<< HEAD
 	Enable             bool          `koanf:"enable"`
 	Signed             bool          `koanf:"signed"`
 	Addr               string        `koanf:"addr"`
@@ -50,6 +49,8 @@
 	MaxSendQueue       int           `koanf:"max-send-queue" reload:"hot"`  // reloaded value will affect only new connections
 	RequireVersion     bool          `koanf:"require-version" reload:"hot"` // reloaded value will affect only future upgrades to websocket
 	DisableSigning     bool          `koanf:"disable-signing"`
+	LogConnect         bool          `koanf:"log-connect"`
+	LogDisconnect      bool          `koanf:"log-disconnect"`
 	EnableCompression  bool          `koanf:"enable-compression" reload:"hot"`  // if reloaded to false will cause disconnection of clients with enabled compression on next broadcast
 	RequireCompression bool          `koanf:"require-compression" reload:"hot"` // if reloaded to true will cause disconnection of clients with disabled compression on next broadcast
 }
@@ -59,22 +60,6 @@
 		return errors.New("require-compression cannot be true while enable-compression is false")
 	}
 	return nil
-=======
-	Enable         bool          `koanf:"enable"`
-	Signed         bool          `koanf:"signed"`
-	Addr           string        `koanf:"addr"`                         // TODO(magic) needs tcp server restart on change
-	IOTimeout      time.Duration `koanf:"io-timeout" reload:"hot"`      // reloading will affect only new connections
-	Port           string        `koanf:"port"`                         // TODO(magic) needs tcp server restart on change
-	Ping           time.Duration `koanf:"ping" reload:"hot"`            // reloaded value will change future ping intervals
-	ClientTimeout  time.Duration `koanf:"client-timeout" reload:"hot"`  // reloaded value will affect all clients (next time the timeout is checked)
-	Queue          int           `koanf:"queue"`                        // TODO(magic) ClientManager.pool needs to be recreated on change
-	Workers        int           `koanf:"workers"`                      // TODO(magic) ClientManager.pool needs to be recreated on change
-	MaxSendQueue   int           `koanf:"max-send-queue" reload:"hot"`  // reloaded value will affect only new connections
-	RequireVersion bool          `koanf:"require-version" reload:"hot"` // reloaded value will affect only future upgrades to websocket
-	DisableSigning bool          `koanf:"disable-signing"`
-	LogConnect     bool          `koanf:"log-connect"`
-	LogDisconnect  bool          `koanf:"log-disconnect"`
->>>>>>> 9148773b
 }
 
 type BroadcasterConfigFetcher func() *BroadcasterConfig
@@ -92,7 +77,8 @@
 	f.Int(prefix+".max-send-queue", DefaultBroadcasterConfig.MaxSendQueue, "maximum number of messages allowed to accumulate before client is disconnected")
 	f.Bool(prefix+".require-version", DefaultBroadcasterConfig.RequireVersion, "don't connect if client version not present")
 	f.Bool(prefix+".disable-signing", DefaultBroadcasterConfig.DisableSigning, "don't sign feed messages")
-<<<<<<< HEAD
+	f.Bool(prefix+".log-connect", DefaultBroadcasterConfig.LogConnect, "log every client connect")
+	f.Bool(prefix+".log-disconnect", DefaultBroadcasterConfig.LogDisconnect, "log every client disconnect")
 	f.Bool(prefix+".enable-compression", DefaultBroadcasterConfig.EnableCompression, "enable per message deflate compression support")
 	f.Bool(prefix+".require-compression", DefaultBroadcasterConfig.EnableCompression, "require clients to use compression")
 }
@@ -110,6 +96,8 @@
 	MaxSendQueue:       4096,
 	RequireVersion:     false,
 	DisableSigning:     true,
+	LogConnect:         false,
+	LogDisconnect:      false,
 	EnableCompression:  true,
 	RequireCompression: false,
 }
@@ -127,46 +115,10 @@
 	MaxSendQueue:       4096,
 	RequireVersion:     false,
 	DisableSigning:     false,
+	LogConnect:         false,
+	LogDisconnect:      false,
 	EnableCompression:  true,
 	RequireCompression: false,
-=======
-	f.Bool(prefix+".log-connect", DefaultBroadcasterConfig.LogConnect, "log every client connect")
-	f.Bool(prefix+".log-disconnect", DefaultBroadcasterConfig.LogDisconnect, "log every client disconnect")
-}
-
-var DefaultBroadcasterConfig = BroadcasterConfig{
-	Enable:         false,
-	Signed:         false,
-	Addr:           "",
-	IOTimeout:      5 * time.Second,
-	Port:           "9642",
-	Ping:           5 * time.Second,
-	ClientTimeout:  15 * time.Second,
-	Queue:          100,
-	Workers:        100,
-	MaxSendQueue:   4096,
-	RequireVersion: false,
-	DisableSigning: true,
-	LogConnect:     false,
-	LogDisconnect:  false,
-}
-
-var DefaultTestBroadcasterConfig = BroadcasterConfig{
-	Enable:         false,
-	Signed:         false,
-	Addr:           "0.0.0.0",
-	IOTimeout:      2 * time.Second,
-	Port:           "0",
-	Ping:           5 * time.Second,
-	ClientTimeout:  15 * time.Second,
-	Queue:          1,
-	Workers:        100,
-	MaxSendQueue:   4096,
-	RequireVersion: false,
-	DisableSigning: false,
-	LogConnect:     false,
-	LogDisconnect:  false,
->>>>>>> 9148773b
 }
 
 type WSBroadcastServer struct {
