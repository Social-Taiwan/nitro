// Copyright 2021-2022, Offchain Labs, Inc.
// For license information, see https://github.com/nitro/blob/master/LICENSE

package staker

import (
	"context"
	"fmt"
	"sync"
	"testing"

	"github.com/offchainlabs/nitro/execution"
	"github.com/offchainlabs/nitro/util/containers"
<<<<<<< HEAD
=======
	"github.com/offchainlabs/nitro/util/rpcclient"
>>>>>>> 8eed5a99
	"github.com/offchainlabs/nitro/validator/server_api"

	"github.com/offchainlabs/nitro/arbutil"
	"github.com/offchainlabs/nitro/validator"

	"github.com/ethereum/go-ethereum/common"
	"github.com/ethereum/go-ethereum/core/types"
	"github.com/ethereum/go-ethereum/ethdb"
	"github.com/ethereum/go-ethereum/log"
	"github.com/ethereum/go-ethereum/node"
	"github.com/offchainlabs/nitro/arbos/arbostypes"
	"github.com/offchainlabs/nitro/arbstate"
	"github.com/pkg/errors"
)

type StatelessBlockValidator struct {
	config *BlockValidatorConfig

	execSpawner        validator.ExecutionSpawner
	validationSpawners []validator.ValidationSpawner

	recorder execution.ExecutionRecorder

	inboxReader  InboxReaderInterface
	inboxTracker InboxTrackerInterface
	streamer     TransactionStreamerInterface
	db           ethdb.Database
	daService    arbstate.DataAvailabilityReader

	moduleMutex           sync.Mutex
	currentWasmModuleRoot common.Hash
	pendingWasmModuleRoot common.Hash
}

type BlockValidatorRegistrer interface {
	SetBlockValidator(*BlockValidator)
}

type InboxTrackerInterface interface {
	BlockValidatorRegistrer
	GetDelayedMessageBytes(uint64) ([]byte, error)
	GetBatchMessageCount(seqNum uint64) (arbutil.MessageIndex, error)
	GetBatchAcc(seqNum uint64) (common.Hash, error)
	GetBatchCount() (uint64, error)
	FindL1BatchForMessage(pos arbutil.MessageIndex) (uint64, error)
}

type TransactionStreamerInterface interface {
	BlockValidatorRegistrer
	GetProcessedMessageCount() (arbutil.MessageIndex, error)
	GetMessage(seqNum arbutil.MessageIndex) (*arbostypes.MessageWithMetadata, error)
	ResultAtCount(count arbutil.MessageIndex) (*execution.MessageResult, error)
	PauseReorgs()
	ResumeReorgs()
}

type InboxReaderInterface interface {
	GetSequencerMessageBytes(seqNum uint64) containers.PromiseInterface[[]byte]
}

type L1ReaderInterface interface {
	Client() arbutil.L1Interface
	Subscribe(bool) (<-chan *types.Header, func())
	WaitForTxApproval(tx *types.Transaction) containers.PromiseInterface[*types.Receipt]
}

type GlobalStatePosition struct {
	BatchNumber uint64
	PosInBatch  uint64
}

func GlobalStatePositionsAtCount(
	tracker InboxTrackerInterface,
	count arbutil.MessageIndex,
	batch uint64,
) (GlobalStatePosition, GlobalStatePosition, error) {
	msgCountInBatch, err := tracker.GetBatchMessageCount(batch)
	if err != nil {
		return GlobalStatePosition{}, GlobalStatePosition{}, err
	}
	var firstInBatch arbutil.MessageIndex
	if batch > 0 {
		firstInBatch, err = tracker.GetBatchMessageCount(batch - 1)
		if err != nil {
			return GlobalStatePosition{}, GlobalStatePosition{}, err
		}
	}
	if msgCountInBatch < count {
		return GlobalStatePosition{}, GlobalStatePosition{}, fmt.Errorf("batch %d has msgCount %d, failed getting for %d", batch, msgCountInBatch-1, count)
	}
	if firstInBatch >= count {
		return GlobalStatePosition{}, GlobalStatePosition{}, fmt.Errorf("batch %d starts from %d, failed getting for %d", batch, firstInBatch, count)
	}
	posInBatch := uint64(count - firstInBatch - 1)
	startPos := GlobalStatePosition{batch, posInBatch}
	if msgCountInBatch == count {
		return startPos, GlobalStatePosition{batch + 1, 0}, nil
	}
	return startPos, GlobalStatePosition{batch, posInBatch + 1}, nil
}

type ValidationEntryStage uint32

const (
	Empty ValidationEntryStage = iota
	ReadyForRecord
	Ready
)

type validationEntry struct {
	Stage ValidationEntryStage
	// Valid since ReadyforRecord:
	Pos           arbutil.MessageIndex
	Start         validator.GoGlobalState
	End           validator.GoGlobalState
	HasDelayedMsg bool
	DelayedMsgNr  uint64
	// valid when created, removed after recording
	msg *arbostypes.MessageWithMetadata
	// Has batch when created - others could be added on record
	BatchInfo []validator.BatchInfo
	// Valid since Recorded
	Preimages  map[common.Hash][]byte
	DelayedMsg []byte
}

func (e *validationEntry) ToInput() (*validator.ValidationInput, error) {
	if e.Stage != Ready {
		return nil, errors.New("cannot create input from non-ready entry")
	}
	return &validator.ValidationInput{
		Id:            uint64(e.Pos),
		HasDelayedMsg: e.HasDelayedMsg,
		DelayedMsgNr:  e.DelayedMsgNr,
		Preimages:     e.Preimages,
		BatchInfo:     e.BatchInfo,
		DelayedMsg:    e.DelayedMsg,
		StartState:    e.Start,
	}, nil
}

func newValidationEntry(
	pos arbutil.MessageIndex,
	start validator.GoGlobalState,
	end validator.GoGlobalState,
	msg *arbostypes.MessageWithMetadata,
	batch []byte,
	prevDelayed uint64,
) (*validationEntry, error) {
	batchInfo := validator.BatchInfo{
		Number: start.Batch,
		Data:   batch,
	}
	hasDelayed := false
	var delayedNum uint64
	if msg.DelayedMessagesRead == prevDelayed+1 {
		hasDelayed = true
		delayedNum = prevDelayed
	} else if msg.DelayedMessagesRead != prevDelayed {
		return nil, fmt.Errorf("illegal validation entry delayedMessage %d, previous %d", msg.DelayedMessagesRead, prevDelayed)
	}
	return &validationEntry{
		Stage:         ReadyForRecord,
		Pos:           pos,
		Start:         start,
		End:           end,
		HasDelayedMsg: hasDelayed,
		DelayedMsgNr:  delayedNum,
		msg:           msg,
		BatchInfo:     []validator.BatchInfo{batchInfo},
	}, nil
}

func NewStatelessBlockValidator(
	inboxReader InboxReaderInterface,
	inbox InboxTrackerInterface,
	streamer TransactionStreamerInterface,
	recorder execution.ExecutionRecorder,
	arbdb ethdb.Database,
	das arbstate.DataAvailabilityReader,
<<<<<<< HEAD
	config *BlockValidatorConfig,
	stack *node.Node,
) (*StatelessBlockValidator, error) {
	valClient := server_api.NewValidationClient(&config.ValidationServer, stack)
	execClient := server_api.NewExecutionClient(&config.ValidationServer, stack)
=======
	config func() *BlockValidatorConfig,
	stack *node.Node,
) (*StatelessBlockValidator, error) {
	valConfFetcher := func() *rpcclient.ClientConfig { return &config().ValidationServer }
	valClient := server_api.NewValidationClient(valConfFetcher, stack)
	execClient := server_api.NewExecutionClient(valConfFetcher, stack)
>>>>>>> 8eed5a99
	validator := &StatelessBlockValidator{
		config:             config(),
		execSpawner:        execClient,
		recorder:           recorder,
		validationSpawners: []validator.ValidationSpawner{valClient},
		inboxReader:        inboxReader,
		inboxTracker:       inbox,
		streamer:           streamer,
		db:                 arbdb,
		daService:          das,
	}
	return validator, nil
}

func (v *StatelessBlockValidator) GetModuleRootsToValidate() []common.Hash {
	v.moduleMutex.Lock()
	defer v.moduleMutex.Unlock()

	validatingModuleRoots := []common.Hash{v.currentWasmModuleRoot}
	if (v.currentWasmModuleRoot != v.pendingWasmModuleRoot && v.pendingWasmModuleRoot != common.Hash{}) {
		validatingModuleRoots = append(validatingModuleRoots, v.pendingWasmModuleRoot)
	}
	return validatingModuleRoots
}

func (v *StatelessBlockValidator) ValidationEntryRecord(ctx context.Context, e *validationEntry) error {
	if e.Stage != ReadyForRecord {
		return errors.Errorf("validation entry should be ReadyForRecord, is: %v", e.Stage)
	}
	if e.Pos != 0 {
		recording, err := v.recorder.RecordBlockCreation(e.Pos, e.msg).Await(ctx)
		if err != nil {
			return err
		}
		if recording.BlockHash != e.End.BlockHash {
			return fmt.Errorf("recording failed: pos %d, hash expected %v, got %v", e.Pos, e.End.BlockHash, recording.BlockHash)
		}
		e.BatchInfo = append(e.BatchInfo, recording.BatchInfo...)

		if recording.Preimages != nil {
			e.Preimages = recording.Preimages
		}
	}
	if e.HasDelayedMsg {
		delayedMsg, err := v.inboxTracker.GetDelayedMessageBytes(e.DelayedMsgNr)
		if err != nil {
			log.Error(
				"error while trying to read delayed msg for proving",
				"err", err, "seq", e.DelayedMsgNr, "pos", e.Pos,
			)
			return fmt.Errorf("error while trying to read delayed msg for proving: %w", err)
		}
		e.DelayedMsg = delayedMsg
	}
	if e.Preimages == nil {
		e.Preimages = make(map[common.Hash][]byte)
	}
	for _, batch := range e.BatchInfo {
		if len(batch.Data) <= 40 {
			continue
		}
		if !arbstate.IsDASMessageHeaderByte(batch.Data[40]) {
			continue
		}
		if v.daService == nil {
			log.Warn("No DAS configured, but sequencer message found with DAS header")
		} else {
			_, err := arbstate.RecoverPayloadFromDasBatch(
				ctx, batch.Number, batch.Data, v.daService, e.Preimages, arbstate.KeysetValidate,
			)
			if err != nil {
				return err
			}
		}
	}

	e.msg = nil // no longer needed
	e.Stage = Ready
	return nil
}

func buildGlobalState(res execution.MessageResult, pos GlobalStatePosition) validator.GoGlobalState {
	return validator.GoGlobalState{
		BlockHash:  res.BlockHash,
		SendRoot:   res.SendRoot,
		Batch:      pos.BatchNumber,
		PosInBatch: pos.PosInBatch,
	}
}

func (v *StatelessBlockValidator) GlobalStatePositionsAtCount(count arbutil.MessageIndex) (GlobalStatePosition, GlobalStatePosition, error) {
	if count == 0 {
		return GlobalStatePosition{}, GlobalStatePosition{1, 0}, nil
	}
	batch, err := v.inboxTracker.FindL1BatchForMessage(count - 1)
	if err != nil {
		return GlobalStatePosition{}, GlobalStatePosition{}, err
	}
	return GlobalStatePositionsAtCount(v.inboxTracker, count, batch)
}

func (v *StatelessBlockValidator) CreateReadyValidationEntry(ctx context.Context, pos arbutil.MessageIndex) (*validationEntry, error) {
	msg, err := v.streamer.GetMessage(pos)
	if err != nil {
		return nil, err
	}
	result, err := v.streamer.ResultAtCount(pos + 1)
	if err != nil {
		return nil, err
	}
	var prevDelayed uint64
	if pos > 0 {
		prev, err := v.streamer.GetMessage(pos - 1)
		if err != nil {
			return nil, err
		}
		prevDelayed = prev.DelayedMessagesRead
	}
	prevResult, err := v.streamer.ResultAtCount(pos)
	if err != nil {
		return nil, err
	}
	startPos, endPos, err := v.GlobalStatePositionsAtCount(pos + 1)
	if err != nil {
		return nil, fmt.Errorf("failed calculating position for validation: %w", err)
	}
	start := buildGlobalState(*prevResult, startPos)
	end := buildGlobalState(*result, endPos)
	seqMsg, err := v.inboxReader.GetSequencerMessageBytes(startPos.BatchNumber).Await(ctx)
	if err != nil {
		return nil, err
	}
	entry, err := newValidationEntry(pos, start, end, msg, seqMsg, prevDelayed)
	if err != nil {
		return nil, err
	}
	err = v.ValidationEntryRecord(ctx, entry)
	if err != nil {
		return nil, err
	}

	return entry, nil
}

func (v *StatelessBlockValidator) ValidateResult(
	ctx context.Context, pos arbutil.MessageIndex, useExec bool, moduleRoot common.Hash,
) (bool, *validator.GoGlobalState, error) {
	entry, err := v.CreateReadyValidationEntry(ctx, pos)
	if err != nil {
		return false, nil, err
	}
	input, err := entry.ToInput()
	if err != nil {
		return false, nil, err
	}
	var spawners []validator.ValidationSpawner
	if useExec {
		spawners = append(spawners, v.execSpawner)
	} else {
		spawners = v.validationSpawners
	}
	if len(spawners) == 0 {
		return false, &entry.End, errors.New("no validation defined")
	}
	var runs []validator.ValidationRun
	for _, spawner := range spawners {
		run := spawner.Launch(input, moduleRoot)
		runs = append(runs, run)
	}
	defer func() {
		for _, run := range runs {
			run.Cancel()
		}
	}()
	for _, run := range runs {
		gsEnd, err := run.Await(ctx)
		if err != nil || gsEnd != entry.End {
			return false, &gsEnd, err
		}
	}
	return true, &entry.End, nil
}

func (v *StatelessBlockValidator) OverrideRecorder(t *testing.T, recorder execution.ExecutionRecorder) {
	v.recorder = recorder
}

func (v *StatelessBlockValidator) Start(ctx_in context.Context) error {
	err := v.execSpawner.Start(ctx_in)
	if err != nil {
		return err
	}
	for _, spawner := range v.validationSpawners {
		if err := spawner.Start(ctx_in); err != nil {
			return err
		}
	}
	if v.config.PendingUpgradeModuleRoot != "" {
		if v.config.PendingUpgradeModuleRoot == "latest" {
			latest, err := v.execSpawner.LatestWasmModuleRoot().Await(ctx_in)
			if err != nil {
				return err
			}
			v.pendingWasmModuleRoot = latest
		} else {
			v.pendingWasmModuleRoot = common.HexToHash(v.config.PendingUpgradeModuleRoot)
			if (v.pendingWasmModuleRoot == common.Hash{}) {
				return errors.New("pending-upgrade-module-root config value illegal")
			}
		}
	}
	return nil
}

func (v *StatelessBlockValidator) Stop() {
	v.execSpawner.Stop()
	for _, spawner := range v.validationSpawners {
		spawner.Stop()
	}
}<|MERGE_RESOLUTION|>--- conflicted
+++ resolved
@@ -11,10 +11,7 @@
 
 	"github.com/offchainlabs/nitro/execution"
 	"github.com/offchainlabs/nitro/util/containers"
-<<<<<<< HEAD
-=======
 	"github.com/offchainlabs/nitro/util/rpcclient"
->>>>>>> 8eed5a99
 	"github.com/offchainlabs/nitro/validator/server_api"
 
 	"github.com/offchainlabs/nitro/arbutil"
@@ -195,20 +192,12 @@
 	recorder execution.ExecutionRecorder,
 	arbdb ethdb.Database,
 	das arbstate.DataAvailabilityReader,
-<<<<<<< HEAD
-	config *BlockValidatorConfig,
-	stack *node.Node,
-) (*StatelessBlockValidator, error) {
-	valClient := server_api.NewValidationClient(&config.ValidationServer, stack)
-	execClient := server_api.NewExecutionClient(&config.ValidationServer, stack)
-=======
 	config func() *BlockValidatorConfig,
 	stack *node.Node,
 ) (*StatelessBlockValidator, error) {
 	valConfFetcher := func() *rpcclient.ClientConfig { return &config().ValidationServer }
 	valClient := server_api.NewValidationClient(valConfFetcher, stack)
 	execClient := server_api.NewExecutionClient(valConfFetcher, stack)
->>>>>>> 8eed5a99
 	validator := &StatelessBlockValidator{
 		config:             config(),
 		execSpawner:        execClient,
