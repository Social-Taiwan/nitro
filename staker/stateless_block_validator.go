// Copyright 2021-2022, Offchain Labs, Inc.
// For license information, see https://github.com/nitro/blob/master/LICENSE

package staker

import (
	"context"
	"fmt"
	"sync"
	"testing"

	"github.com/offchainlabs/nitro/execution"
	"github.com/offchainlabs/nitro/util/containers"
	"github.com/offchainlabs/nitro/util/signature"
	"github.com/offchainlabs/nitro/validator/server_api"

	"github.com/offchainlabs/nitro/arbutil"
	"github.com/offchainlabs/nitro/validator"

	"github.com/ethereum/go-ethereum/common"
	"github.com/ethereum/go-ethereum/core/types"
	"github.com/ethereum/go-ethereum/ethdb"
	"github.com/ethereum/go-ethereum/log"
	"github.com/offchainlabs/nitro/arbos/arbostypes"
	"github.com/offchainlabs/nitro/arbstate"
	"github.com/pkg/errors"
)

type StatelessBlockValidator struct {
	config *BlockValidatorConfig

	execSpawner        validator.ExecutionSpawner
	validationSpawners []validator.ValidationSpawner

	recorder execution.ExecutionRecorder

	inboxReader  InboxReaderInterface
	inboxTracker InboxTrackerInterface
	streamer     TransactionStreamerInterface
	db           ethdb.Database
	daService    arbstate.DataAvailabilityReader

	moduleMutex           sync.Mutex
	currentWasmModuleRoot common.Hash
	pendingWasmModuleRoot common.Hash
}

type BlockValidatorRegistrer interface {
	SetBlockValidator(*BlockValidator)
}

type InboxTrackerInterface interface {
	BlockValidatorRegistrer
	GetDelayedMessageBytes(uint64) ([]byte, error)
	GetBatchMessageCount(seqNum uint64) (arbutil.MessageIndex, error)
	GetBatchAcc(seqNum uint64) (common.Hash, error)
	GetBatchCount() (uint64, error)
	FindL1BatchForMessage(pos arbutil.MessageIndex) (uint64, error)
}

type TransactionStreamerInterface interface {
	BlockValidatorRegistrer
	GetProcessedMessageCount() (arbutil.MessageIndex, error)
	GetMessage(seqNum arbutil.MessageIndex) (*arbostypes.MessageWithMetadata, error)
	ResultAtCount(count arbutil.MessageIndex) (*execution.MessageResult, error)
	PauseReorgs()
	ResumeReorgs()
}

type InboxReaderInterface interface {
	GetSequencerMessageBytes(seqNum uint64) containers.PromiseInterface[[]byte]
}

type L1ReaderInterface interface {
	Client() arbutil.L1Interface
	Subscribe(bool) (<-chan *types.Header, func())
	WaitForTxApproval(tx *types.Transaction) containers.PromiseInterface[*types.Receipt]
}

type GlobalStatePosition struct {
	BatchNumber uint64
	PosInBatch  uint64
}

func GlobalStatePositionsAtCount(
	tracker InboxTrackerInterface,
	count arbutil.MessageIndex,
	batch uint64,
) (GlobalStatePosition, GlobalStatePosition, error) {
	msgCountInBatch, err := tracker.GetBatchMessageCount(batch)
	if err != nil {
		return GlobalStatePosition{}, GlobalStatePosition{}, err
	}
	var firstInBatch arbutil.MessageIndex
	if batch > 0 {
		firstInBatch, err = tracker.GetBatchMessageCount(batch - 1)
		if err != nil {
			return GlobalStatePosition{}, GlobalStatePosition{}, err
		}
	}
	if msgCountInBatch < count {
		return GlobalStatePosition{}, GlobalStatePosition{}, fmt.Errorf("batch %d has msgCount %d, failed getting for %d", batch, msgCountInBatch-1, count)
	}
	if firstInBatch >= count {
		return GlobalStatePosition{}, GlobalStatePosition{}, fmt.Errorf("batch %d starts from %d, failed getting for %d", batch, firstInBatch, count)
	}
	posInBatch := uint64(count - firstInBatch - 1)
	startPos := GlobalStatePosition{batch, posInBatch}
	if msgCountInBatch == count {
		return startPos, GlobalStatePosition{batch + 1, 0}, nil
	}
	return startPos, GlobalStatePosition{batch, posInBatch + 1}, nil
}

type ValidationEntryStage uint32

const (
	Empty ValidationEntryStage = iota
	ReadyForRecord
	Ready
)

type validationEntry struct {
	Stage ValidationEntryStage
	// Valid since ReadyforRecord:
	Pos           arbutil.MessageIndex
	Start         validator.GoGlobalState
	End           validator.GoGlobalState
	HasDelayedMsg bool
	DelayedMsgNr  uint64
	// valid when created, removed after recording
	msg *arbostypes.MessageWithMetadata
	// Has batch when created - others could be added on record
	BatchInfo []validator.BatchInfo
	// Valid since Recorded
	Preimages  map[common.Hash][]byte
	DelayedMsg []byte
}

func (e *validationEntry) ToInput() (*validator.ValidationInput, error) {
	if e.Stage != Ready {
		return nil, errors.New("cannot create input from non-ready entry")
	}
	return &validator.ValidationInput{
		Id:            uint64(e.Pos),
		HasDelayedMsg: e.HasDelayedMsg,
		DelayedMsgNr:  e.DelayedMsgNr,
		Preimages:     e.Preimages,
		BatchInfo:     e.BatchInfo,
		DelayedMsg:    e.DelayedMsg,
		StartState:    e.Start,
	}, nil
}

func newValidationEntry(
	pos arbutil.MessageIndex,
	start validator.GoGlobalState,
	end validator.GoGlobalState,
	msg *arbostypes.MessageWithMetadata,
	batch []byte,
	prevDelayed uint64,
) (*validationEntry, error) {
	batchInfo := validator.BatchInfo{
		Number: start.Batch,
		Data:   batch,
	}
	hasDelayed := false
	var delayedNum uint64
	if msg.DelayedMessagesRead == prevDelayed+1 {
		hasDelayed = true
		delayedNum = prevDelayed
	} else if msg.DelayedMessagesRead != prevDelayed {
		return nil, fmt.Errorf("illegal validation entry delayedMessage %d, previous %d", msg.DelayedMessagesRead, prevDelayed)
	}
	return &validationEntry{
		Stage:         ReadyForRecord,
		Pos:           pos,
		Start:         start,
		End:           end,
		HasDelayedMsg: hasDelayed,
		DelayedMsgNr:  delayedNum,
		msg:           msg,
		BatchInfo:     []validator.BatchInfo{batchInfo},
	}, nil
}

func NewStatelessBlockValidator(
	inboxReader InboxReaderInterface,
	inbox InboxTrackerInterface,
	streamer TransactionStreamerInterface,
	recorder execution.ExecutionRecorder,
	arbdb ethdb.Database,
	das arbstate.DataAvailabilityReader,
	config *BlockValidatorConfig,
) (*StatelessBlockValidator, error) {
	var jwt []byte
	if config.JWTSecret != "" {
		jwtHash, err := signature.LoadSigningKey(config.JWTSecret)
		if err != nil {
			return nil, err
		}
		jwt = jwtHash.Bytes()
	}
	valClient := server_api.NewValidationClient(config.URL, jwt)
	execClient := server_api.NewExecutionClient(config.URL, jwt)
	validator := &StatelessBlockValidator{
		config:             config,
		execSpawner:        execClient,
		recorder:           recorder,
		validationSpawners: []validator.ValidationSpawner{valClient},
		inboxReader:        inboxReader,
		inboxTracker:       inbox,
		streamer:           streamer,
		db:                 arbdb,
		daService:          das,
	}
	return validator, nil
}

func (v *StatelessBlockValidator) GetModuleRootsToValidate() []common.Hash {
	v.moduleMutex.Lock()
	defer v.moduleMutex.Unlock()

	validatingModuleRoots := []common.Hash{v.currentWasmModuleRoot}
	if (v.currentWasmModuleRoot != v.pendingWasmModuleRoot && v.pendingWasmModuleRoot != common.Hash{}) {
		validatingModuleRoots = append(validatingModuleRoots, v.pendingWasmModuleRoot)
	}
	return validatingModuleRoots
}

func (v *StatelessBlockValidator) ValidationEntryRecord(ctx context.Context, e *validationEntry) error {
	if e.Stage != ReadyForRecord {
		return errors.Errorf("validation entry should be ReadyForRecord, is: %v", e.Stage)
	}
<<<<<<< HEAD
	// nothing to record for genesis
	if e.Pos == 0 {
		e.Stage = Ready
		return nil
	}
	recording, err := v.recorder.RecordBlockCreation(e.Pos, e.msg).Await(ctx)
	if err != nil {
		return err
	}
	if recording.BlockHash != e.End.BlockHash {
		return fmt.Errorf("recording failed: pos %d, hash expected %v, got %v", e.Pos, e.End.BlockHash, recording.BlockHash)
=======
	if e.Pos != 0 {
		recording, err := v.recorder.RecordBlockCreation(ctx, e.Pos, e.msg)
		if err != nil {
			return err
		}
		if recording.BlockHash != e.End.BlockHash {
			return fmt.Errorf("recording failed: pos %d, hash expected %v, got %v", e.Pos, e.End.BlockHash, recording.BlockHash)
		}
		e.BatchInfo = append(e.BatchInfo, recording.BatchInfo...)

		if recording.Preimages != nil {
			e.Preimages = recording.Preimages
		}
>>>>>>> 5f7b2d95
	}
	if e.HasDelayedMsg {
		delayedMsg, err := v.inboxTracker.GetDelayedMessageBytes(e.DelayedMsgNr)
		if err != nil {
			log.Error(
				"error while trying to read delayed msg for proving",
				"err", err, "seq", e.DelayedMsgNr, "pos", e.Pos,
			)
			return fmt.Errorf("error while trying to read delayed msg for proving: %w", err)
		}
		e.DelayedMsg = delayedMsg
	}
	if e.Preimages == nil {
		e.Preimages = make(map[common.Hash][]byte)
	}
	for _, batch := range e.BatchInfo {
		if len(batch.Data) <= 40 {
			continue
		}
		if !arbstate.IsDASMessageHeaderByte(batch.Data[40]) {
			continue
		}
		if v.daService == nil {
			log.Warn("No DAS configured, but sequencer message found with DAS header")
		} else {
			_, err := arbstate.RecoverPayloadFromDasBatch(
				ctx, batch.Number, batch.Data, v.daService, e.Preimages, arbstate.KeysetValidate,
			)
			if err != nil {
				return err
			}
		}
	}

	e.msg = nil // no longer needed
	e.Stage = Ready
	return nil
}

func buildGlobalState(res execution.MessageResult, pos GlobalStatePosition) validator.GoGlobalState {
	return validator.GoGlobalState{
		BlockHash:  res.BlockHash,
		SendRoot:   res.SendRoot,
		Batch:      pos.BatchNumber,
		PosInBatch: pos.PosInBatch,
	}
}

func (v *StatelessBlockValidator) GlobalStatePositionsAtCount(count arbutil.MessageIndex) (GlobalStatePosition, GlobalStatePosition, error) {
	if count == 0 {
		return GlobalStatePosition{}, GlobalStatePosition{1, 0}, nil
	}
	batch, err := v.inboxTracker.FindL1BatchForMessage(count - 1)
	if err != nil {
		return GlobalStatePosition{}, GlobalStatePosition{}, err
	}
	return GlobalStatePositionsAtCount(v.inboxTracker, count, batch)
}

func (v *StatelessBlockValidator) CreateReadyValidationEntry(ctx context.Context, pos arbutil.MessageIndex) (*validationEntry, error) {
	msg, err := v.streamer.GetMessage(pos)
	if err != nil {
		return nil, err
	}
	result, err := v.streamer.ResultAtCount(pos + 1)
	if err != nil {
		return nil, err
	}
	var prevDelayed uint64
	if pos > 0 {
		prev, err := v.streamer.GetMessage(pos - 1)
		if err != nil {
			return nil, err
		}
		prevDelayed = prev.DelayedMessagesRead
	}
	prevResult, err := v.streamer.ResultAtCount(pos)
	if err != nil {
		return nil, err
	}
	startPos, endPos, err := v.GlobalStatePositionsAtCount(pos + 1)
	if err != nil {
		return nil, fmt.Errorf("failed calculating position for validation: %w", err)
	}
	start := buildGlobalState(*prevResult, startPos)
	end := buildGlobalState(*result, endPos)
	seqMsg, err := v.inboxReader.GetSequencerMessageBytes(startPos.BatchNumber).Await(ctx)
	if err != nil {
		return nil, err
	}
	entry, err := newValidationEntry(pos, start, end, msg, seqMsg, prevDelayed)
	if err != nil {
		return nil, err
	}
	err = v.ValidationEntryRecord(ctx, entry)
	if err != nil {
		return nil, err
	}

	return entry, nil
}

func (v *StatelessBlockValidator) ValidateResult(
	ctx context.Context, pos arbutil.MessageIndex, useExec bool, moduleRoot common.Hash,
) (bool, *validator.GoGlobalState, error) {
	entry, err := v.CreateReadyValidationEntry(ctx, pos)
	if err != nil {
		return false, nil, err
	}
	input, err := entry.ToInput()
	if err != nil {
		return false, nil, err
	}
	var spawners []validator.ValidationSpawner
	if useExec {
		spawners = append(spawners, v.execSpawner)
	} else {
		spawners = v.validationSpawners
	}
	if len(spawners) == 0 {
		return false, &entry.End, errors.New("no validation defined")
	}
	var runs []validator.ValidationRun
	for _, spawner := range spawners {
		run := spawner.Launch(input, moduleRoot)
		runs = append(runs, run)
	}
	defer func() {
		for _, run := range runs {
			run.Cancel()
		}
	}()
	for _, run := range runs {
		gsEnd, err := run.Await(ctx)
		if err != nil || gsEnd != entry.End {
			return false, &gsEnd, err
		}
	}
	return true, &entry.End, nil
}

func (v *StatelessBlockValidator) OverrideRecorder(t *testing.T, recorder execution.ExecutionRecorder) {
	v.recorder = recorder
}

func (v *StatelessBlockValidator) Start(ctx_in context.Context) error {
	err := v.execSpawner.Start(ctx_in)
	if err != nil {
		return err
	}
	for _, spawner := range v.validationSpawners {
		if err := spawner.Start(ctx_in); err != nil {
			return err
		}
	}
	if v.config.PendingUpgradeModuleRoot != "" {
		if v.config.PendingUpgradeModuleRoot == "latest" {
			latest, err := v.execSpawner.LatestWasmModuleRoot().Await(ctx_in)
			if err != nil {
				return err
			}
			v.pendingWasmModuleRoot = latest
		} else {
			v.pendingWasmModuleRoot = common.HexToHash(v.config.PendingUpgradeModuleRoot)
			if (v.pendingWasmModuleRoot == common.Hash{}) {
				return errors.New("pending-upgrade-module-root config value illegal")
			}
		}
	}
	return nil
}

func (v *StatelessBlockValidator) Stop() {
	v.execSpawner.Stop()
	for _, spawner := range v.validationSpawners {
		spawner.Stop()
	}
}<|MERGE_RESOLUTION|>--- conflicted
+++ resolved
@@ -232,21 +232,8 @@
 	if e.Stage != ReadyForRecord {
 		return errors.Errorf("validation entry should be ReadyForRecord, is: %v", e.Stage)
 	}
-<<<<<<< HEAD
-	// nothing to record for genesis
-	if e.Pos == 0 {
-		e.Stage = Ready
-		return nil
-	}
-	recording, err := v.recorder.RecordBlockCreation(e.Pos, e.msg).Await(ctx)
-	if err != nil {
-		return err
-	}
-	if recording.BlockHash != e.End.BlockHash {
-		return fmt.Errorf("recording failed: pos %d, hash expected %v, got %v", e.Pos, e.End.BlockHash, recording.BlockHash)
-=======
 	if e.Pos != 0 {
-		recording, err := v.recorder.RecordBlockCreation(ctx, e.Pos, e.msg)
+		recording, err := v.recorder.RecordBlockCreation(e.Pos, e.msg).Await(ctx)
 		if err != nil {
 			return err
 		}
@@ -258,7 +245,6 @@
 		if recording.Preimages != nil {
 			e.Preimages = recording.Preimages
 		}
->>>>>>> 5f7b2d95
 	}
 	if e.HasDelayedMsg {
 		delayedMsg, err := v.inboxTracker.GetDelayedMessageBytes(e.DelayedMsgNr)
