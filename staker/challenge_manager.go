// Copyright 2021-2022, Offchain Labs, Inc.
// For license information, see https://github.com/nitro/blob/master/LICENSE

package staker

import (
	"context"
	"encoding/binary"
	"errors"
	"fmt"
	"math/big"

	"github.com/ethereum/go-ethereum"
	"github.com/ethereum/go-ethereum/accounts/abi/bind"
	"github.com/ethereum/go-ethereum/accounts/abi/bind/backends"
	"github.com/ethereum/go-ethereum/common"
	"github.com/ethereum/go-ethereum/core"
	"github.com/ethereum/go-ethereum/core/types"
	"github.com/ethereum/go-ethereum/log"
	"github.com/ethereum/go-ethereum/rpc"
	"github.com/offchainlabs/nitro/solgen/go/challengegen"
	"github.com/offchainlabs/nitro/validator"
)

const maxBisectionDegree uint64 = 40

const challengeModeExecution = 2

var initiatedChallengeID common.Hash
var challengeBisectedID common.Hash
var executionChallengeBegunID common.Hash

func init() {
	parsedChallengeManagerABI, err := challengegen.ChallengeManagerMetaData.GetAbi()
	if err != nil {
		panic(err)
	}
	initiatedChallengeID = parsedChallengeManagerABI.Events["InitiatedChallenge"].ID
	challengeBisectedID = parsedChallengeManagerABI.Events["Bisected"].ID
	executionChallengeBegunID = parsedChallengeManagerABI.Events["ExecutionChallengeBegun"].ID
}

type ChallengeBackend interface {
	SetRange(ctx context.Context, start uint64, end uint64) error
	GetHashAtStep(ctx context.Context, position uint64) (common.Hash, error)
}

// Assert that ExecutionChallengeBackend implements ChallengeBackend
var _ ChallengeBackend = (*ExecutionChallengeBackend)(nil)

type challengeCore struct {
	con                  *challengegen.ChallengeManager
	challengeManagerAddr common.Address
	challengeIndex       uint64
	client               bind.ContractBackend
	auth                 *bind.TransactOpts
	actingAs             common.Address
	startL1Block         *big.Int
	confirmationBlocks   int64
}

type ChallengeManager struct {
	// fields used in both block and execution challenge
	*challengeCore

	// fields below are used while working on block challenge
	blockChallengeBackend *BlockChallengeBackend

	// fields below are only used to create execution challenge from block challenge
	validator      *StatelessBlockValidator
	wasmModuleRoot common.Hash

	initialMachineBlockNr int64

	// nil until working on execution challenge
	executionChallengeBackend *ExecutionChallengeBackend
}

// NewChallengeManager constructs a new challenge manager.
// Note: latestMachineLoader may be nil if the block validator is disabled
func NewChallengeManager(
	ctx context.Context,
	l1client bind.ContractBackend,
	auth *bind.TransactOpts,
	fromAddr common.Address,
	challengeManagerAddr common.Address,
	challengeIndex uint64,
	l2blockChain *core.BlockChain,
	inboxTracker InboxTrackerInterface,
	validator *StatelessBlockValidator,
	startL1Block uint64,
	confirmationBlocks int64,
) (*ChallengeManager, error) {
	con, err := challengegen.NewChallengeManager(challengeManagerAddr, l1client)
	if err != nil {
		return nil, fmt.Errorf("error creating bindgen ChallengeManager: %w", err)
	}

	logs, err := l1client.FilterLogs(ctx, ethereum.FilterQuery{
		FromBlock: new(big.Int).SetUint64(startL1Block),
		Addresses: []common.Address{challengeManagerAddr},
		Topics:    [][]common.Hash{{initiatedChallengeID}, {uint64ToIndex(challengeIndex)}},
	})
	if err != nil {
		return nil, fmt.Errorf("error searching logs for InitiatedChallenge event from block %v: %w", startL1Block, err)
	}
	if len(logs) == 0 {
		return nil, fmt.Errorf("didn't find InitiatedChallenge event for challenge %v starting at block %v", challengeIndex, startL1Block)
	}
	if len(logs) > 1 {
		log.Warn("found multiple InitiatedChallenge logs", "challenge", challengeIndex, "count", len(logs), "fromBlock", startL1Block)
	}
	// Multiple logs are in theory fine, as they should all reveal the same preimage.
	// We'll use the most recent log to be safe.
	evmLog := logs[len(logs)-1]
	parsedLog, err := con.ParseInitiatedChallenge(evmLog)
	if err != nil {
		return nil, fmt.Errorf("error parsing InitiatedChallenge event for challenge %v: %w", challengeIndex, err)
	}

	callOpts := &bind.CallOpts{Context: ctx}
	challengeInfo, err := con.Challenges(callOpts, new(big.Int).SetUint64(challengeIndex))
	if err != nil {
		return nil, fmt.Errorf("error getting challenge %v info: %w", challengeIndex, err)
	}

	genesisBlockNum := l2blockChain.Config().ArbitrumChainParams.GenesisBlockNum
	backend, err := NewBlockChallengeBackend(
		parsedLog,
		l2blockChain,
		inboxTracker,
		genesisBlockNum,
	)
	if err != nil {
		return nil, fmt.Errorf("error creating block challenge backend for challenge %v: %w", challengeIndex, err)
	}
	return &ChallengeManager{
		challengeCore: &challengeCore{
			con:                  con,
			challengeManagerAddr: challengeManagerAddr,
			challengeIndex:       challengeIndex,
			client:               l1client,
			auth:                 auth,
			actingAs:             fromAddr,
			startL1Block:         new(big.Int).SetUint64(startL1Block),
			confirmationBlocks:   confirmationBlocks,
		},
		blockChallengeBackend: backend,
		validator:             validator,
		wasmModuleRoot:        challengeInfo.WasmModuleRoot,
	}, nil
}

// NewExecutionChallengeManager is for testing only - skips block challenges
func NewExecutionChallengeManager(
	l1client bind.ContractBackend,
	auth *bind.TransactOpts,
	challengeManagerAddr common.Address,
	challengeIndex uint64,
	exec validator.ExecutionRun,
	startL1Block uint64,
	confirmationBlocks int64,
) (*ChallengeManager, error) {
	con, err := challengegen.NewChallengeManager(challengeManagerAddr, l1client)
	if err != nil {
		return nil, err
	}
	backend, err := NewExecutionChallengeBackend(exec)
	if err != nil {
		return nil, err
	}
	return &ChallengeManager{
		challengeCore: &challengeCore{
			con:                  con,
			challengeManagerAddr: challengeManagerAddr,
			challengeIndex:       challengeIndex,
			client:               l1client,
			auth:                 auth,
			actingAs:             auth.From,
			startL1Block:         new(big.Int).SetUint64(startL1Block),
			confirmationBlocks:   confirmationBlocks,
		},
		executionChallengeBackend: backend,
	}, nil
}

type ChallengeSegment struct {
	Hash     common.Hash
	Position uint64
}

type ChallengeState struct {
	Start       *big.Int
	End         *big.Int
	Segments    []ChallengeSegment
	RawSegments [][32]byte
}

// Returns nil if client is a SimulatedBackend
func (m *ChallengeManager) latestConfirmedBlock(ctx context.Context) (*big.Int, error) {
	_, isSimulated := m.client.(*backends.SimulatedBackend)
	if isSimulated {
		return nil, nil
	}
	latestBlock, err := m.client.HeaderByNumber(ctx, nil)
	if err != nil {
		return nil, fmt.Errorf("error getting latest header from client: %w", err)
	}
	if latestBlock.Difficulty.Sign() == 0 {
		latestConfirmed, err := m.client.HeaderByNumber(ctx, big.NewInt(int64(rpc.FinalizedBlockNumber)))
		if err != nil {
			return nil, fmt.Errorf("error getting finalized block from client: %w", err)
		}
		return latestConfirmed.Number, nil
	}
	block := new(big.Int).Sub(latestBlock.Number, big.NewInt(m.confirmationBlocks))
	if block.Sign() < 0 {
		block.SetInt64(0)
	}
	return block, nil
}

func (m *ChallengeManager) ChallengeIndex() uint64 {
	return m.challengeIndex
}

func uint64ToIndex(val uint64) common.Hash {
	var challengeIndex common.Hash
	binary.BigEndian.PutUint64(challengeIndex[(32-8):], val)
	return challengeIndex
}

// Given the challenge's state hash, resolve the full challenge state via the Bisected event.
func (m *ChallengeManager) resolveStateHash(ctx context.Context, stateHash common.Hash) (ChallengeState, error) {
	logs, err := m.client.FilterLogs(ctx, ethereum.FilterQuery{
		FromBlock: m.startL1Block,
		Addresses: []common.Address{m.challengeManagerAddr},
		Topics:    [][]common.Hash{{challengeBisectedID}, {uint64ToIndex(m.challengeIndex)}, {stateHash}},
	})
	if err != nil {
		return ChallengeState{}, fmt.Errorf("error searching logs for Bisected event from block %v: %w", m.startL1Block, err)
	}
	if len(logs) == 0 {
		return ChallengeState{}, fmt.Errorf("didn't find Bisected event for challenge %v state hash %v starting at block %v", m.challengeIndex, stateHash, m.startL1Block)
	}
	if len(logs) > 1 {
		log.Warn("found multiple Bisected logs", "challenge", m.challengeIndex, "count", len(logs), "fromBlock", m.startL1Block)
	}
	// Multiple logs are in theory fine, as they should all reveal the same preimage.
	// We'll use the most recent log to be safe.
	evmLog := logs[len(logs)-1]
	parsedLog, err := m.con.ParseBisected(evmLog)
	if err != nil {
		return ChallengeState{}, fmt.Errorf("error parsing Bisected event log for challenge %v state hash %v: %w", m.challengeIndex, stateHash, err)
	}
	state := ChallengeState{
		Start:       parsedLog.ChallengedSegmentStart,
		End:         new(big.Int).Add(parsedLog.ChallengedSegmentStart, parsedLog.ChallengedSegmentLength),
		Segments:    make([]ChallengeSegment, len(parsedLog.ChainHashes)),
		RawSegments: parsedLog.ChainHashes,
	}
	degree := len(parsedLog.ChainHashes) - 1
	currentPosition := new(big.Int).Set(parsedLog.ChallengedSegmentStart)
	normalSegmentLength := new(big.Int).Div(parsedLog.ChallengedSegmentLength, big.NewInt(int64(degree)))
	for i, h := range parsedLog.ChainHashes {
		hash := common.Hash(h)
		if i == len(parsedLog.ChainHashes)-1 {
			if currentPosition.Cmp(state.End) > 0 {
				return ChallengeState{}, errors.New("computed last segment position past end")
			}
			currentPosition.Set(state.End)
		}
		if !currentPosition.IsUint64() {
			return ChallengeState{}, errors.New("challenge segment position doesn't fit in a uint64")
		}
		state.Segments[i] = ChallengeSegment{
			Hash:     hash,
			Position: currentPosition.Uint64(),
		}
		currentPosition.Add(currentPosition, normalSegmentLength)
	}
	return state, nil
}

func (m *ChallengeManager) bisect(ctx context.Context, backend ChallengeBackend, oldState *ChallengeState, startSegment int) (*types.Transaction, error) {
	startSegmentPosition := oldState.Segments[startSegment].Position
	endSegmentPosition := oldState.Segments[startSegment+1].Position
	newChallengeLength := endSegmentPosition - startSegmentPosition
	err := backend.SetRange(ctx, startSegmentPosition, endSegmentPosition)
	if err != nil {
		return nil, fmt.Errorf("error setting challenge %v range of %v to %v on backend: %w", m.challengeIndex, startSegmentPosition, endSegmentPosition, err)
	}
	bisectionDegree := maxBisectionDegree
	if newChallengeLength < bisectionDegree {
		bisectionDegree = newChallengeLength
	}
	newSegments := make([][32]byte, int(bisectionDegree+1))
	position := startSegmentPosition
	normalSegmentLength := newChallengeLength / bisectionDegree
	for i := range newSegments {
		if i == len(newSegments)-1 {
			if position > endSegmentPosition {
				return nil, errors.New("computed last segment position past end when bisecting")
			}
			position = endSegmentPosition
		}
		newSegments[i], err = backend.GetHashAtStep(ctx, position)
		if err != nil {
			return nil, fmt.Errorf("error getting challenge %v hash at step %v: %w", m.challengeIndex, position, err)
		}
		position += normalSegmentLength
	}
	return m.con.BisectExecution(
		m.auth,
		m.challengeIndex,
		challengegen.ChallengeLibSegmentSelection{
			OldSegmentsStart:  oldState.Start,
			OldSegmentsLength: new(big.Int).Sub(oldState.End, oldState.Start),
			OldSegments:       oldState.RawSegments,
			ChallengePosition: big.NewInt(int64(startSegment)),
		},
		newSegments,
	)
}

func (m *ChallengeManager) IsMyTurn(ctx context.Context) (bool, error) {
	callOpts := &bind.CallOpts{Context: ctx}
	responder, err := m.con.CurrentResponder(callOpts, m.challengeIndex)
	if err != nil {
		return false, fmt.Errorf("error getting current responder of challenge %v: %w", m.challengeIndex, err)
	}
	if responder != m.actingAs {
		return false, nil
	}
	// Perform future checks against the latest confirmed block
	callOpts.BlockNumber, err = m.latestConfirmedBlock(ctx)
	if err != nil {
		return false, err
	}
	responder, err = m.con.CurrentResponder(callOpts, m.challengeIndex)
	if err != nil {
		return false, fmt.Errorf("error getting confirmed current responder of challenge %v: %w", m.challengeIndex, err)
	}
	if responder != m.actingAs {
		return false, nil
	}
	return true, nil
}

func (m *ChallengeManager) GetChallengeState(ctx context.Context) (*ChallengeState, error) {
	callOpts := &bind.CallOpts{Context: ctx}
	var err error
	callOpts.BlockNumber, err = m.latestConfirmedBlock(ctx)
	if err != nil {
		return nil, err
	}
	challengeState, err := m.con.ChallengeInfo(callOpts, m.challengeIndex)
	if err != nil {
		return nil, fmt.Errorf("error getting challenge %v info: %w", m.challengeIndex, err)
	}
	if challengeState.ChallengeStateHash == (common.Hash{}) {
		return nil, errors.New("lost challenge (state hash 0)")
	}
	state, err := m.resolveStateHash(ctx, challengeState.ChallengeStateHash)
	if err != nil {
		return nil, fmt.Errorf("error resolving challenge %v state hash %v: %w", m.challengeIndex, challengeState.ChallengeStateHash, err)
	}
	return &state, nil
}

func (m *ChallengeManager) ScanChallengeState(ctx context.Context, backend ChallengeBackend, state *ChallengeState) (int, error) {
	for i, segment := range state.Segments {
		ourHash, err := backend.GetHashAtStep(ctx, segment.Position)
		if err != nil {
			return 0, fmt.Errorf("error getting hash from challenge %v backend at step %v: %w", m.challengeIndex, segment.Position, err)
		}
		log.Debug("checking challenge segment", "challenge", m.challengeIndex, "position", segment.Position, "ourHash", ourHash, "segmentHash", segment.Hash)
		if segment.Hash != ourHash {
			if i == 0 {
				return 0, fmt.Errorf(
					"first segment of challenge %v doesn't match: at step count %v challenge has %v but resolved %v",
					m.challengeIndex, segment.Position, segment.Hash, ourHash,
				)
			}
			return i - 1, nil
		}
	}
	return 0, fmt.Errorf("agreed with entire challenge %v (start step count %v and end step count %v)", m.challengeIndex, state.Start.String(), state.End.String())
}

func (m *ChallengeManager) LoadExecChallengeIfExists(ctx context.Context) error {
	if m.executionChallengeBackend != nil {
		return nil
	}

	latestConfirmedBlock, err := m.latestConfirmedBlock(ctx)
	if err != nil {
		return err
	}
	callOpts := &bind.CallOpts{
		Context:     ctx,
		BlockNumber: latestConfirmedBlock,
	}
	challengeState, err := m.con.ChallengeInfo(callOpts, m.challengeIndex)
	if err != nil {
		return fmt.Errorf("error getting challenge %v info: %w", m.challengeIndex, err)
	}
	if challengeState.Mode != challengeModeExecution {
		return nil
	}
	logs, err := m.client.FilterLogs(ctx, ethereum.FilterQuery{
		FromBlock: m.startL1Block,
		Addresses: []common.Address{m.challengeManagerAddr},
		Topics:    [][]common.Hash{{executionChallengeBegunID}, {uint64ToIndex(m.challengeIndex)}},
	})
	if err != nil {
		return fmt.Errorf("error searching challenge %v logs for ExecutionChallengeBegun event from block %v: %w", m.challengeIndex, m.startL1Block, err)
	}
	if len(logs) == 0 {
		return fmt.Errorf("didn't find ExecutionChallengeBegun event for challenge %v starting at block %v", m.challengeIndex, m.startL1Block)
	}
	if len(logs) > 1 {
		return errors.New("expected only one ExecutionChallengeBegun event")
	}
	ev, err := m.con.ParseExecutionChallengeBegun(logs[0])
	if err != nil {
		return fmt.Errorf("error parsing ExecutionChallengeBegun event of challenge %v: %w", m.challengeIndex, err)
	}
	blockNum, tooFar := m.blockChallengeBackend.GetBlockNrAtStep(ev.BlockSteps.Uint64())
	return m.createExecutionBackend(ctx, uint64(blockNum), tooFar)
}

func (m *ChallengeManager) IssueOneStepProof(
	ctx context.Context,
	oldState *ChallengeState,
	startSegment int,
) (*types.Transaction, error) {
	position := oldState.Segments[startSegment].Position
	proof, err := m.executionChallengeBackend.GetProofAt(ctx, position)
	if err != nil {
		return nil, fmt.Errorf("error getting OSP from challenge %v backend at step %v: %w", m.challengeIndex, position, err)
	}
	return m.challengeCore.con.OneStepProveExecution(
		m.challengeCore.auth,
		m.challengeCore.challengeIndex,
		challengegen.ChallengeLibSegmentSelection{
			OldSegmentsStart:  oldState.Start,
			OldSegmentsLength: new(big.Int).Sub(oldState.End, oldState.Start),
			OldSegments:       oldState.RawSegments,
			ChallengePosition: big.NewInt(int64(startSegment)),
		},
		proof,
	)
}

func (m *ChallengeManager) createExecutionBackend(ctx context.Context, blockNum uint64, tooFar bool) error {
	// Get the next message and block header, and record the full block creation
	if m.initialMachineBlockNr == int64(blockNum) && m.executionChallengeBackend != nil {
		return nil
	}
	m.executionChallengeBackend = nil
	nextHeader := m.blockChallengeBackend.bc.GetHeaderByNumber(uint64(blockNum + 1))
	if nextHeader == nil {
		return fmt.Errorf("next block header %v after challenge point unknown", blockNum+1)
	}
	entry, err := m.validator.CreateReadyValidationEntry(ctx, nextHeader)
	if err != nil {
		return fmt.Errorf("error creating validation entry for challenge %v block %v for execution challenge: %w", m.challengeIndex, blockNum, err)
	}
	input, err := entry.ToInput()
	if err != nil {
		return fmt.Errorf("error getting validation entry input of challenge %v block %v: %w", m.challengeIndex, blockNum, err)
	}
	if tooFar {
		input.BatchInfo = []validator.BatchInfo{}
	}
<<<<<<< HEAD
	m.executionChallengeBackend, err = m.validator.validationSpawner.CreateExecutionBackend(
		ctx, m.wasmModuleRoot, input, m.targetNumMachines,
	)
=======
	execRun, err := m.validator.execSpawner.CreateExecutionRun(m.wasmModuleRoot, input)
	if err != nil {
		return fmt.Errorf("error creating execution backend for block %v: %w", blockNum, err)
	}
	backend, err := NewExecutionChallengeBackend(execRun)
>>>>>>> 896026b0
	if err != nil {
		return err
	}
	m.executionChallengeBackend = backend
	m.initialMachineBlockNr = int64(blockNum)
	return nil
}

func (m *ChallengeManager) Act(ctx context.Context) (*types.Transaction, error) {
	err := m.LoadExecChallengeIfExists(ctx)
	if err != nil {
		return nil, fmt.Errorf("error loading execution challenge: %w", err)
	}
	myTurn, err := m.IsMyTurn(ctx)
	if !myTurn || (err != nil) {
		return nil, fmt.Errorf("error checking if it's our turn: %w", err)
	}
	state, err := m.GetChallengeState(ctx)
	if err != nil {
		return nil, fmt.Errorf("error getting challenge state: %w", err)
	}

	var backend ChallengeBackend
	if m.executionChallengeBackend != nil {
		backend = m.executionChallengeBackend
	} else {
		backend = m.blockChallengeBackend
	}

	err = backend.SetRange(ctx, state.Start.Uint64(), state.End.Uint64())
	if err != nil {
		return nil, fmt.Errorf("error setting challenge range on backend: %w", err)
	}

	nextMovePos, err := m.ScanChallengeState(ctx, backend, state)
	if err != nil {
		return nil, fmt.Errorf("error scanning challenge state: %w", err)
	}
	startPosition := state.Segments[nextMovePos].Position
	endPosition := state.Segments[nextMovePos+1].Position
	if startPosition+1 != endPosition {
		log.Info("bisecting execution", "challenge", m.challengeIndex, "startPosition", startPosition, "endPosition", endPosition)
		return m.bisect(ctx, backend, state, nextMovePos)
	}
	if m.executionChallengeBackend != nil {
		log.Info("sending onestepproof", "challenge", m.challengeIndex, "startPosition", startPosition, "endPosition", endPosition)
		return m.IssueOneStepProof(
			ctx,
			state,
			nextMovePos,
		)
	}
	blockNum, tooFar := m.blockChallengeBackend.GetBlockNrAtStep(uint64(nextMovePos))
	expectedState, expectedStatus, err := m.blockChallengeBackend.GetInfoAtStep(uint64(nextMovePos + 1))
	if err != nil {
		return nil, fmt.Errorf("error getting info from block challenge backend: %w", err)
	}
	err = m.createExecutionBackend(ctx, uint64(blockNum), tooFar)
	if err != nil {
		return nil, fmt.Errorf("error creating execution backend: %w", err)
	}
	stepCount, computedState, computedStatus, err := m.executionChallengeBackend.GetFinalState(ctx)
	if err != nil {
		return nil, fmt.Errorf("error getting execution challenge final state: %w", err)
	}
	if expectedStatus != computedStatus {
		return nil, fmt.Errorf("after block %v expected status %v but got %v", blockNum, expectedStatus, computedStatus)
	}
	if computedStatus == StatusFinished {
		if computedState != expectedState {
			return nil, fmt.Errorf("after block %v expected global state %v but got %v", blockNum, expectedState, computedState)
		}
	}
	log.Info("issuing one step proof", "challenge", m.challengeIndex, "stepCount", stepCount, "blockNum", blockNum)
	return m.blockChallengeBackend.IssueExecChallenge(
		m.challengeCore,
		state,
		nextMovePos,
		stepCount,
	)
}<|MERGE_RESOLUTION|>--- conflicted
+++ resolved
@@ -474,17 +474,11 @@
 	if tooFar {
 		input.BatchInfo = []validator.BatchInfo{}
 	}
-<<<<<<< HEAD
-	m.executionChallengeBackend, err = m.validator.validationSpawner.CreateExecutionBackend(
-		ctx, m.wasmModuleRoot, input, m.targetNumMachines,
-	)
-=======
 	execRun, err := m.validator.execSpawner.CreateExecutionRun(m.wasmModuleRoot, input)
 	if err != nil {
 		return fmt.Errorf("error creating execution backend for block %v: %w", blockNum, err)
 	}
 	backend, err := NewExecutionChallengeBackend(execRun)
->>>>>>> 896026b0
 	if err != nil {
 		return err
 	}
