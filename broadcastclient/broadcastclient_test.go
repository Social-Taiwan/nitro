--- conflicted
+++ resolved
@@ -202,13 +202,8 @@
 	port := listenerAddress.(*net.TCPAddr).Port
 	var av contracts.AddressVerifierInterface
 	if validAddr != nil {
-<<<<<<< HEAD
-		config.Verifier.AcceptSequencer = true
+		config.Verify.AcceptSequencer = true
 		av = contracts.NewMockAddressVerifier(*validAddr)
-=======
-		config.Verify.AcceptSequencer = true
-		bpv = contracts.NewMockBatchPosterVerifier(*validAddr)
->>>>>>> be635cfc
 	} else {
 		config.Verify.AcceptSequencer = false
 	}
