--- conflicted
+++ resolved
@@ -355,22 +355,10 @@
 
 func (s *ExecutionEngine) SequenceDelayedMessage(message *arbostypes.L1IncomingMessage, delayedSeqNum uint64) containers.PromiseInterface[struct{}] {
 	return stopwaiter.LaunchPromiseThread[struct{}](&s.StopWaiterSafe, func(ctx context.Context) (struct{}, error) {
-<<<<<<< HEAD
-		for {
-			s.createBlocksMutex.Lock()
-			err := s.sequenceDelayedMessageWithBlockMutex(message, delayedSeqNum)
-			s.createBlocksMutex.Unlock()
-			if !errors.Is(err, consensus.ErrSequencerInsertLockTaken) {
-				return struct{}{}, err
-			}
-			<-time.After(time.Millisecond * 100)
-		}
-=======
 		_, err := s.sequencerWrapper(ctx, func() (*types.Block, error) {
 			return s.sequenceDelayedMessageWithBlockMutex(message, delayedSeqNum)
 		})
 		return struct{}{}, err
->>>>>>> 2c232e48
 	})
 }
 
