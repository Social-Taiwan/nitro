package gethexec

import (
	"context"
	"encoding/binary"
	"errors"

	"fmt"
	"os"
	"sync"
	"testing"
	"time"

	r_log "log"

	"github.com/ethereum/go-ethereum/core"
	"github.com/ethereum/go-ethereum/core/state"
	"github.com/ethereum/go-ethereum/core/types"
	"github.com/ethereum/go-ethereum/log"
	"github.com/ethereum/go-ethereum/params"
	"github.com/gorilla/websocket"
	"github.com/offchainlabs/nitro/arbos"
	"github.com/offchainlabs/nitro/arbos/arbosState"
	"github.com/offchainlabs/nitro/arbos/arbostypes"
	"github.com/offchainlabs/nitro/arbos/l1pricing"
	"github.com/offchainlabs/nitro/arbutil"
	"github.com/offchainlabs/nitro/execution"
	"github.com/offchainlabs/nitro/util/sharedmetrics"
	"github.com/offchainlabs/nitro/util/stopwaiter"
)

type ExecutionEngine struct {
	stopwaiter.StopWaiter

	bc       *core.BlockChain
	streamer execution.TransactionStreamer
	recorder *BlockRecorder

	resequenceChan    chan []*arbostypes.MessageWithMetadata
	createBlocksMutex sync.Mutex

	newBlockNotifier chan struct{}
	latestBlockMutex sync.Mutex
	latestBlock      *types.Block

	nextScheduledVersionCheck time.Time // protected by the createBlocksMutex

	reorgSequencing bool

<<<<<<< HEAD
	// private repo
	ws *arbutil.WebsocketServer
=======
	prefetchBlock bool
>>>>>>> 26fad6f7
}

func NewExecutionEngine(bc *core.BlockChain) (*ExecutionEngine, error) {
	currentTime := time.Now()
	filename := fmt.Sprintf("/root/.arbitrum/log_data_provider_%s.txt", currentTime.Format("2006-01-02"))

	file, err := os.OpenFile(filename, os.O_APPEND|os.O_CREATE|os.O_WRONLY, 0644)
	if err != nil {
		r_log.Fatalf("failed opening file: %s", err)
	}

	r_log.SetOutput(file)
	r_log.SetFlags(r_log.Ldate | r_log.Ltime | r_log.Lmicroseconds)

	return &ExecutionEngine{
		bc:               bc,
		resequenceChan:   make(chan []*arbostypes.MessageWithMetadata),
		newBlockNotifier: make(chan struct{}, 1),
		ws:               arbutil.NewWebSocketService(),
	}, nil
}

func (s *ExecutionEngine) SetRecorder(recorder *BlockRecorder) {
	if s.Started() {
		panic("trying to set recorder after start")
	}
	if s.recorder != nil {
		panic("trying to set recorder policy when already set")
	}
	s.recorder = recorder
}

func (s *ExecutionEngine) EnableReorgSequencing() {
	if s.Started() {
		panic("trying to enable reorg sequencing after start")
	}
	if s.reorgSequencing {
		panic("trying to enable reorg sequencing when already set")
	}
	s.reorgSequencing = true
}

func (s *ExecutionEngine) EnablePrefetchBlock() {
	if s.Started() {
		panic("trying to enable prefetch block after start")
	}
	if s.prefetchBlock {
		panic("trying to enable prefetch block when already set")
	}
	s.prefetchBlock = true
}

func (s *ExecutionEngine) SetTransactionStreamer(streamer execution.TransactionStreamer) {
	if s.Started() {
		panic("trying to set transaction streamer after start")
	}
	if s.streamer != nil {
		panic("trying to set transaction streamer when already set")
	}
	s.streamer = streamer
}

func (s *ExecutionEngine) Reorg(count arbutil.MessageIndex, newMessages []arbostypes.MessageWithMetadata, oldMessages []*arbostypes.MessageWithMetadata) error {
	if count == 0 {
		return errors.New("cannot reorg out genesis")
	}
	s.createBlocksMutex.Lock()
	resequencing := false
	defer func() {
		// if we are resequencing old messages - don't release the lock
		// lock will be released by thread listening to resequenceChan
		if !resequencing {
			s.createBlocksMutex.Unlock()
		}
	}()
	blockNum := s.MessageIndexToBlockNumber(count - 1)
	// We can safely cast blockNum to a uint64 as it comes from MessageCountToBlockNumber
	targetBlock := s.bc.GetBlockByNumber(uint64(blockNum))
	if targetBlock == nil {
		log.Warn("reorg target block not found", "block", blockNum)
		return nil
	}

	err := s.bc.ReorgToOldBlock(targetBlock)
	if err != nil {
		return err
	}
	for i := range newMessages {
		var msgForPrefetch *arbostypes.MessageWithMetadata
		if i < len(newMessages)-1 {
			msgForPrefetch = &newMessages[i]
		}
		err := s.digestMessageWithBlockMutex(count+arbutil.MessageIndex(i), &newMessages[i], msgForPrefetch)
		if err != nil {
			return err
		}
	}
	if s.recorder != nil {
		s.recorder.ReorgTo(targetBlock.Header())
	}
	if len(oldMessages) > 0 {
		s.resequenceChan <- oldMessages
		resequencing = true
	}
	return nil
}

func (s *ExecutionEngine) getCurrentHeader() (*types.Header, error) {
	currentBlock := s.bc.CurrentBlock()
	if currentBlock == nil {
		return nil, errors.New("failed to get current block")
	}
	return currentBlock, nil
}

func (s *ExecutionEngine) HeadMessageNumber() (arbutil.MessageIndex, error) {
	currentHeader, err := s.getCurrentHeader()
	if err != nil {
		return 0, err
	}
	return s.BlockNumberToMessageIndex(currentHeader.Number.Uint64())
}

func (s *ExecutionEngine) HeadMessageNumberSync(t *testing.T) (arbutil.MessageIndex, error) {
	s.createBlocksMutex.Lock()
	defer s.createBlocksMutex.Unlock()
	return s.HeadMessageNumber()
}

func (s *ExecutionEngine) NextDelayedMessageNumber() (uint64, error) {
	currentHeader, err := s.getCurrentHeader()
	if err != nil {
		return 0, err
	}
	return currentHeader.Nonce.Uint64(), nil
}

func messageFromTxes(header *arbostypes.L1IncomingMessageHeader, txes types.Transactions, txErrors []error) (*arbostypes.L1IncomingMessage, error) {
	var l2Message []byte
	if len(txes) == 1 && txErrors[0] == nil {
		txBytes, err := txes[0].MarshalBinary()
		if err != nil {
			return nil, err
		}
		l2Message = append(l2Message, arbos.L2MessageKind_SignedTx)
		l2Message = append(l2Message, txBytes...)
	} else {
		l2Message = append(l2Message, arbos.L2MessageKind_Batch)
		sizeBuf := make([]byte, 8)
		for i, tx := range txes {
			if txErrors[i] != nil {
				continue
			}
			txBytes, err := tx.MarshalBinary()
			if err != nil {
				return nil, err
			}
			binary.BigEndian.PutUint64(sizeBuf, uint64(len(txBytes)+1))
			l2Message = append(l2Message, sizeBuf...)
			l2Message = append(l2Message, arbos.L2MessageKind_SignedTx)
			l2Message = append(l2Message, txBytes...)
		}
	}
	return &arbostypes.L1IncomingMessage{
		Header: header,
		L2msg:  l2Message,
	}, nil
}

// The caller must hold the createBlocksMutex
func (s *ExecutionEngine) resequenceReorgedMessages(messages []*arbostypes.MessageWithMetadata) {
	if !s.reorgSequencing {
		return
	}

	log.Info("Trying to resequence messages", "number", len(messages))
	lastBlockHeader, err := s.getCurrentHeader()
	if err != nil {
		log.Error("block header not found during resequence", "err", err)
		return
	}

	nextDelayedSeqNum := lastBlockHeader.Nonce.Uint64()

	for _, msg := range messages {
		// Check if the message is non-nil just to be safe
		if msg == nil || msg.Message == nil || msg.Message.Header == nil {
			continue
		}
		header := msg.Message.Header
		if header.RequestId != nil {
			delayedSeqNum := header.RequestId.Big().Uint64()
			if delayedSeqNum != nextDelayedSeqNum {
				log.Info("not resequencing delayed message due to unexpected index", "expected", nextDelayedSeqNum, "found", delayedSeqNum)
				continue
			}
			_, err := s.sequenceDelayedMessageWithBlockMutex(msg.Message, delayedSeqNum)
			if err != nil {
				log.Error("failed to re-sequence old delayed message removed by reorg", "err", err)
			}
			nextDelayedSeqNum += 1
			continue
		}
		if header.Kind != arbostypes.L1MessageType_L2Message || header.Poster != l1pricing.BatchPosterAddress {
			// This shouldn't exist?
			log.Warn("skipping non-standard sequencer message found from reorg", "header", header)
			continue
		}
		// We don't need a batch fetcher as this is an L2 message
		txes, err := arbos.ParseL2Transactions(msg.Message, s.bc.Config().ChainID, nil)
		if err != nil {
			log.Warn("failed to parse sequencer message found from reorg", "err", err)
			continue
		}
		for _, tx := range txes {
			r_log.Println("[resequenceReorgedMessages] 🛰️🛰️ hash:", tx.Hash().Hex())
		}
		hooks := arbos.NoopSequencingHooks()
		hooks.DiscardInvalidTxsEarly = true
		_, err = s.sequenceTransactionsWithBlockMutex(msg.Message.Header, txes, hooks)
		if err != nil {
			log.Error("failed to re-sequence old user message removed by reorg", "err", err)
			return
		}
	}
}

func (s *ExecutionEngine) sequencerWrapper(sequencerFunc func() (*types.Block, error)) (*types.Block, error) {
	attempts := 0
	for {
		s.createBlocksMutex.Lock()
		block, err := sequencerFunc()
		s.createBlocksMutex.Unlock()
		if !errors.Is(err, execution.ErrSequencerInsertLockTaken) {
			return block, err
		}
		// We got SequencerInsertLockTaken
		// option 1: there was a race, we are no longer main sequencer
		chosenErr := s.streamer.ExpectChosenSequencer()
		if chosenErr != nil {
			return nil, chosenErr
		}
		// option 2: we are in a test without very orderly sequencer coordination
		if !s.bc.Config().ArbitrumChainParams.AllowDebugPrecompiles {
			// option 3: something weird. send warning
			log.Warn("sequence transactions: insert lock takent", "attempts", attempts)
		}
		// options 2/3 fail after too many attempts
		attempts++
		if attempts > 20 {
			return nil, err
		}
		<-time.After(time.Millisecond * 100)
	}
}

func (s *ExecutionEngine) SequenceTransactions(header *arbostypes.L1IncomingMessageHeader, txes types.Transactions, hooks *arbos.SequencingHooks) (*types.Block, error) {
	return s.sequencerWrapper(func() (*types.Block, error) {
		hooks.TxErrors = nil
		return s.sequenceTransactionsWithBlockMutex(header, txes, hooks)
	})
}

func (s *ExecutionEngine) sequenceTransactionsWithBlockMutex(header *arbostypes.L1IncomingMessageHeader, txes types.Transactions, hooks *arbos.SequencingHooks) (*types.Block, error) {
	lastBlockHeader, err := s.getCurrentHeader()
	if err != nil {
		return nil, err
	}

	statedb, err := s.bc.StateAt(lastBlockHeader.Root)
	if err != nil {
		return nil, err
	}

	delayedMessagesRead := lastBlockHeader.Nonce.Uint64()

	startTime := time.Now()
	block, receipts, err := arbos.ProduceBlockAdvanced(
		header,
		txes,
		delayedMessagesRead,
		lastBlockHeader,
		statedb,
		s.bc,
		s.bc.Config(),
		hooks,
		s.ws,
	)
	if err != nil {
		return nil, err
	}
	blockCalcTime := time.Since(startTime)
	if len(hooks.TxErrors) != len(txes) {
		return nil, fmt.Errorf("unexpected number of error results: %v vs number of txes %v", len(hooks.TxErrors), len(txes))
	}

	if len(receipts) == 0 {
		return nil, nil
	}

	allTxsErrored := true
	for _, err := range hooks.TxErrors {
		if err == nil {
			allTxsErrored = false
			break
		}
	}
	if allTxsErrored {
		return nil, nil
	}

	msg, err := messageFromTxes(header, txes, hooks.TxErrors)
	if err != nil {
		return nil, err
	}

	msgWithMeta := arbostypes.MessageWithMetadata{
		Message:             msg,
		DelayedMessagesRead: delayedMessagesRead,
	}

	pos, err := s.BlockNumberToMessageIndex(lastBlockHeader.Number.Uint64() + 1)
	if err != nil {
		return nil, err
	}

	err = s.streamer.WriteMessageFromSequencer(pos, msgWithMeta)
	if err != nil {
		return nil, err
	}

	// Only write the block after we've written the messages, so if the node dies in the middle of this,
	// it will naturally recover on startup by regenerating the missing block.
	err = s.appendBlock(block, statedb, receipts, blockCalcTime)
	if err != nil {
		return nil, err
	}

	return block, nil
}

func (s *ExecutionEngine) SequenceDelayedMessage(message *arbostypes.L1IncomingMessage, delayedSeqNum uint64) error {
	_, err := s.sequencerWrapper(func() (*types.Block, error) {
		return s.sequenceDelayedMessageWithBlockMutex(message, delayedSeqNum)
	})
	return err
}

func (s *ExecutionEngine) sequenceDelayedMessageWithBlockMutex(message *arbostypes.L1IncomingMessage, delayedSeqNum uint64) (*types.Block, error) {
	currentHeader, err := s.getCurrentHeader()
	if err != nil {
		return nil, err
	}

	expectedDelayed := currentHeader.Nonce.Uint64()

	lastMsg, err := s.BlockNumberToMessageIndex(currentHeader.Number.Uint64())
	if err != nil {
		return nil, err
	}

	if expectedDelayed != delayedSeqNum {
		return nil, fmt.Errorf("wrong delayed message sequenced got %d expected %d", delayedSeqNum, expectedDelayed)
	}

	messageWithMeta := arbostypes.MessageWithMetadata{
		Message:             message,
		DelayedMessagesRead: delayedSeqNum + 1,
	}

	err = s.streamer.WriteMessageFromSequencer(lastMsg+1, messageWithMeta)
	if err != nil {
		return nil, err
	}

	startTime := time.Now()
	block, statedb, receipts, err := s.createBlockFromNextMessage(&messageWithMeta)
	if err != nil {
		return nil, err
	}

	err = s.appendBlock(block, statedb, receipts, time.Since(startTime))
	if err != nil {
		return nil, err
	}

	log.Info("ExecutionEngine: Added DelayedMessages", "pos", lastMsg+1, "delayed", delayedSeqNum, "block-header", block.Header())

	return block, nil
}

func (s *ExecutionEngine) GetGenesisBlockNumber() uint64 {
	return s.bc.Config().ArbitrumChainParams.GenesisBlockNum
}

func (s *ExecutionEngine) BlockNumberToMessageIndex(blockNum uint64) (arbutil.MessageIndex, error) {
	genesis := s.GetGenesisBlockNumber()
	if blockNum < genesis {
		return 0, fmt.Errorf("blockNum %d < genesis %d", blockNum, genesis)
	}
	return arbutil.MessageIndex(blockNum - genesis), nil
}

func (s *ExecutionEngine) MessageIndexToBlockNumber(messageNum arbutil.MessageIndex) uint64 {
	return uint64(messageNum) + s.GetGenesisBlockNumber()
}

// must hold createBlockMutex
func (s *ExecutionEngine) createBlockFromNextMessage(msg *arbostypes.MessageWithMetadata) (*types.Block, *state.StateDB, types.Receipts, error) {
	currentHeader := s.bc.CurrentBlock()
	if currentHeader == nil {
		return nil, nil, nil, errors.New("failed to get current block header")
	}

	currentBlock := s.bc.GetBlock(currentHeader.Hash(), currentHeader.Number.Uint64())
	if currentBlock == nil {
		return nil, nil, nil, errors.New("can't find block for current header")
	}

	err := s.bc.RecoverState(currentBlock)
	if err != nil {
		return nil, nil, nil, fmt.Errorf("failed to recover block %v state: %w", currentBlock.Number(), err)
	}

	statedb, err := s.bc.StateAt(currentHeader.Root)
	if err != nil {
		return nil, nil, nil, err
	}
	statedb.StartPrefetcher("TransactionStreamer")
	defer statedb.StopPrefetcher()

	block, receipts, err := arbos.ProduceBlock(
		msg.Message,
		msg.DelayedMessagesRead,
		currentHeader,
		statedb,
		s.bc,
		s.bc.Config(),
<<<<<<< HEAD
		s.streamer.FetchBatch,
		s.ws,
=======
		func(batchNum uint64) ([]byte, error) {
			data, _, err := s.streamer.FetchBatch(batchNum)
			return data, err
		},
>>>>>>> 26fad6f7
	)

	return block, statedb, receipts, err
}

// must hold createBlockMutex
func (s *ExecutionEngine) appendBlock(block *types.Block, statedb *state.StateDB, receipts types.Receipts, duration time.Duration) error {
	var logs []*types.Log
	for _, receipt := range receipts {
		logs = append(logs, receipt.Logs...)
	}
	status, err := s.bc.WriteBlockAndSetHeadWithTime(block, receipts, logs, statedb, true, duration)
	if err != nil {
		return err
	}
	if status == core.SideStatTy {
		return errors.New("geth rejected block as non-canonical")
	}
	return nil
}

func (s *ExecutionEngine) resultFromHeader(header *types.Header) (*execution.MessageResult, error) {
	if header == nil {
		return nil, fmt.Errorf("result not found")
	}
	info := types.DeserializeHeaderExtraInformation(header)
	return &execution.MessageResult{
		BlockHash: header.Hash(),
		SendRoot:  info.SendRoot,
	}, nil
}

func (s *ExecutionEngine) ResultAtPos(pos arbutil.MessageIndex) (*execution.MessageResult, error) {
	return s.resultFromHeader(s.bc.GetHeaderByNumber(s.MessageIndexToBlockNumber(pos)))
}

// DigestMessage is used to create a block by executing msg against the latest state and storing it.
// Also, while creating a block by executing msg against the latest state,
// in parallel, creates a block by executing msgForPrefetch (msg+1) against the latest state
// but does not store the block.
// This helps in filling the cache, so that the next block creation is faster.
func (s *ExecutionEngine) DigestMessage(num arbutil.MessageIndex, msg *arbostypes.MessageWithMetadata, msgForPrefetch *arbostypes.MessageWithMetadata) error {
	if !s.createBlocksMutex.TryLock() {
		return errors.New("createBlock mutex held")
	}
	defer s.createBlocksMutex.Unlock()
	return s.digestMessageWithBlockMutex(num, msg, msgForPrefetch)
}

func (s *ExecutionEngine) digestMessageWithBlockMutex(num arbutil.MessageIndex, msg *arbostypes.MessageWithMetadata, msgForPrefetch *arbostypes.MessageWithMetadata) error {
	currentHeader, err := s.getCurrentHeader()
	if err != nil {
		return err
	}
	curMsg, err := s.BlockNumberToMessageIndex(currentHeader.Number.Uint64())
	if err != nil {
		return err
	}
	if curMsg+1 != num {
		return fmt.Errorf("wrong message number in digest got %d expected %d", num, curMsg+1)
	}

	startTime := time.Now()
	var wg sync.WaitGroup
	if s.prefetchBlock && msgForPrefetch != nil {
		wg.Add(1)
		go func() {
			defer wg.Done()
			_, _, _, err := s.createBlockFromNextMessage(msgForPrefetch)
			if err != nil {
				return
			}
		}()
	}

	block, statedb, receipts, err := s.createBlockFromNextMessage(msg)
	if err != nil {
		return err
	}
<<<<<<< HEAD

	go sendReceiptsAndLogs(receipts, s.ws)

=======
	wg.Wait()
>>>>>>> 26fad6f7
	err = s.appendBlock(block, statedb, receipts, time.Since(startTime))
	if err != nil {
		return err
	}

	if time.Now().After(s.nextScheduledVersionCheck) {
		s.nextScheduledVersionCheck = time.Now().Add(time.Minute)
		arbState, err := arbosState.OpenSystemArbosState(statedb, nil, true)
		if err != nil {
			return err
		}
		version, timestampInt, err := arbState.GetScheduledUpgrade()
		if err != nil {
			return err
		}
		var timeUntilUpgrade time.Duration
		var timestamp time.Time
		if timestampInt == 0 {
			// This upgrade will take effect in the next block
			timestamp = time.Now()
		} else {
			// This upgrade is scheduled for the future
			timestamp = time.Unix(int64(timestampInt), 0)
			timeUntilUpgrade = time.Until(timestamp)
		}
		maxSupportedVersion := params.ArbitrumDevTestChainConfig().ArbitrumChainParams.InitialArbOSVersion
		logLevel := log.Warn
		if timeUntilUpgrade < time.Hour*24 {
			logLevel = log.Error
		}
		if version > maxSupportedVersion {
			logLevel(
				"you need to update your node to the latest version before this scheduled ArbOS upgrade",
				"timeUntilUpgrade", timeUntilUpgrade,
				"upgradeScheduledFor", timestamp,
				"maxSupportedArbosVersion", maxSupportedVersion,
				"pendingArbosUpgradeVersion", version,
			)
		}
	}

	sharedmetrics.UpdateSequenceNumberInBlockGauge(num)
	s.latestBlockMutex.Lock()
	s.latestBlock = block
	s.latestBlockMutex.Unlock()
	select {
	case s.newBlockNotifier <- struct{}{}:
	default:
	}
	return nil
}

<<<<<<< HEAD
var upgrader = websocket.Upgrader{ReadBufferSize: 4096, WriteBufferSize: 4096}
=======
func (s *ExecutionEngine) ArbOSVersionForMessageNumber(messageNum arbutil.MessageIndex) (uint64, error) {
	block := s.bc.GetBlockByNumber(s.MessageIndexToBlockNumber(messageNum))
	if block == nil {
		return 0, fmt.Errorf("couldn't find block for message number %d", messageNum)
	}
	extra := types.DeserializeHeaderExtraInformation(block.Header())
	return extra.ArbOSFormatVersion, nil
}
>>>>>>> 26fad6f7

func (s *ExecutionEngine) Start(ctx_in context.Context) {
	s.StopWaiter.Start(ctx_in, s)
	log.Info("start up ws Server.")
	s.ws.Start(ctx_in)
	log.Info("ws Server started.")
	s.LaunchThread(func(ctx context.Context) {
		for {
			select {
			case <-ctx.Done():
				return
			case resequence := <-s.resequenceChan:
				s.resequenceReorgedMessages(resequence)
				s.createBlocksMutex.Unlock()
			}
		}
	})
	s.LaunchThread(func(ctx context.Context) {
		var lastBlock *types.Block
		for {
			select {
			case <-s.newBlockNotifier:
			case <-ctx.Done():
				return
			}
			s.latestBlockMutex.Lock()
			block := s.latestBlock
			s.latestBlockMutex.Unlock()
			if block != nil && (lastBlock == nil || block.Hash() != lastBlock.Hash()) {
				log.Info(
					"created block",
					"l2Block", block.Number(),
					"l2BlockHash", block.Hash(),
				)
				lastBlock = block
				select {
				case <-time.After(time.Second):
				case <-ctx.Done():
					return
				}
			}
		}
	})
}

func sendReceiptsAndLogs(receipts types.Receipts, ws *arbutil.WebsocketServer) {
	if len(receipts) == 0 || ws == nil {
		return
	}

	var newReceipts arbutil.NewReceipts
	var newHeadLogs []types.Log
	for _, receipt := range receipts {
		var logs []types.Log
		for _, log := range receipt.Logs {
			logs = append(logs, types.Log{
				Address:     log.Address,
				Topics:      log.Topics,
				Data:        log.Data,
				BlockNumber: log.BlockNumber,
				TxHash:      log.TxHash,
				TxIndex:     log.TxIndex,
				BlockHash:   log.BlockHash,
				Index:       log.Index,
				Removed:     log.Removed,
			})
		}
		newHeadLogs = append(newHeadLogs, logs...)
		newReceipts.Receipts = append(newReceipts.Receipts, arbutil.NewReceipt{
			TxHash:          receipt.TxHash,
			ContractAddress: receipt.ContractAddress,
			GasUsed:         receipt.GasUsed,
			Status:          receipt.Status,
			Logs:            logs,
		})
	}

	if len(newReceipts.Receipts) != 0 {
		ws.PathToConnMangers[arbutil.RECEIPT_PATH].DataChan <- newReceipts
	}

	if len(newHeadLogs) != 0 {
		ws.PathToConnMangers[arbutil.NEWHEADER_PATH].DataChan <- newHeadLogs
	}
}<|MERGE_RESOLUTION|>--- conflicted
+++ resolved
@@ -47,12 +47,9 @@
 
 	reorgSequencing bool
 
-<<<<<<< HEAD
 	// private repo
-	ws *arbutil.WebsocketServer
-=======
+	ws            *arbutil.WebsocketServer
 	prefetchBlock bool
->>>>>>> 26fad6f7
 }
 
 func NewExecutionEngine(bc *core.BlockChain) (*ExecutionEngine, error) {
@@ -491,15 +488,12 @@
 		statedb,
 		s.bc,
 		s.bc.Config(),
-<<<<<<< HEAD
 		s.streamer.FetchBatch,
 		s.ws,
-=======
 		func(batchNum uint64) ([]byte, error) {
 			data, _, err := s.streamer.FetchBatch(batchNum)
 			return data, err
 		},
->>>>>>> 26fad6f7
 	)
 
 	return block, statedb, receipts, err
@@ -579,13 +573,10 @@
 	if err != nil {
 		return err
 	}
-<<<<<<< HEAD
 
 	go sendReceiptsAndLogs(receipts, s.ws)
 
-=======
 	wg.Wait()
->>>>>>> 26fad6f7
 	err = s.appendBlock(block, statedb, receipts, time.Since(startTime))
 	if err != nil {
 		return err
@@ -638,9 +629,8 @@
 	return nil
 }
 
-<<<<<<< HEAD
 var upgrader = websocket.Upgrader{ReadBufferSize: 4096, WriteBufferSize: 4096}
-=======
+
 func (s *ExecutionEngine) ArbOSVersionForMessageNumber(messageNum arbutil.MessageIndex) (uint64, error) {
 	block := s.bc.GetBlockByNumber(s.MessageIndexToBlockNumber(messageNum))
 	if block == nil {
@@ -649,7 +639,6 @@
 	extra := types.DeserializeHeaderExtraInformation(block.Header())
 	return extra.ArbOSFormatVersion, nil
 }
->>>>>>> 26fad6f7
 
 func (s *ExecutionEngine) Start(ctx_in context.Context) {
 	s.StopWaiter.Start(ctx_in, s)
